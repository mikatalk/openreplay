--- conflicted
+++ resolved
@@ -61,8 +61,6 @@
         self.user_device_heap_size = user_device_heap_size
         self.user_country = user_country
         self.user_id = user_id
-<<<<<<< HEAD
-=======
 
 
 class SessionDisconnect(Message):
@@ -70,7 +68,6 @@
 
     def __init__(self, timestamp):
         self.timestamp = timestamp
->>>>>>> 7fc8fab4
 
 
 class SessionEnd(Message):
@@ -109,10 +106,7 @@
     __id__ = 7
 
     def __init__(self, ):
-<<<<<<< HEAD
-=======
         pass
->>>>>>> 7fc8fab4
         
 
 
@@ -698,7 +692,6 @@
         self.id = id
 
 
-<<<<<<< HEAD
 class AdoptedSSReplaceURLBased(Message):
     __id__ = 71
 
@@ -759,8 +752,6 @@
         self.id = id
 
 
-=======
->>>>>>> 7fc8fab4
 class IOSBatchMeta(Message):
     __id__ = 107
 
