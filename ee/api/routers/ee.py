--- conflicted
+++ resolved
@@ -1,12 +1,7 @@
-<<<<<<< HEAD
 from typing import Union
 
 from chalicelib.core import roles, traces, projects, sourcemaps, assist_records, sessions
-from chalicelib.core import unlock
-=======
-from chalicelib.core import roles, traces
 from chalicelib.core import unlock, signals
->>>>>>> e96f1fce
 from chalicelib.utils import assist_helper
 
 unlock.check()
@@ -75,7 +70,6 @@
 
 
 @app.post('/trails/actions', tags=["traces", "trails"])
-<<<<<<< HEAD
 def get_available_trail_actions(context: schemas_ee.CurrentContext = Depends(OR_context)):
     return {'data': traces.get_available_actions(tenant_id=context.tenant_id)}
 
@@ -122,9 +116,6 @@
     if "errors" in result:
         return result
     return {"data": result}
-=======
-def get_available_trail_actions(context: schemas.CurrentContext = Depends(OR_context)):
-    return {'data': traces.get_available_actions(tenant_id=context.tenant_id)}
 
 
 @app.post('/{projectId}/signals', tags=['signals'])
@@ -134,5 +125,4 @@
 
     if "errors" in data:
         return data
-    return {'data': data}
->>>>>>> e96f1fce
+    return {'data': data}