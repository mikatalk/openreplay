from enum import Enum
from typing import Optional, List, Union, Literal

from pydantic import BaseModel, Field, EmailStr
from pydantic import root_validator

import schemas
from chalicelib.utils.TimeUTC import TimeUTC


class Permissions(str, Enum):
    session_replay = "SESSION_REPLAY"
    dev_tools = "DEV_TOOLS"
    # errors = "ERRORS"
    metrics = "METRICS"
    assist_live = "ASSIST_LIVE"
    assist_call = "ASSIST_CALL"


class CurrentContext(schemas.CurrentContext):
    permissions: List[Optional[Permissions]] = Field(...)


class RolePayloadSchema(BaseModel):
    name: str = Field(...)
    description: Optional[str] = Field(None)
    permissions: List[Permissions] = Field(...)
    all_projects: bool = Field(True)
    projects: List[int] = Field([])

    class Config:
        alias_generator = schemas.attribute_to_camel_case


class SignalsSchema(BaseModel):
    timestamp: int = Field(...)
    action: str = Field(...)
    source: str = Field(...)
    category: str = Field(...)
    data: dict = Field(default={})


class InsightCategories(str, Enum):
    errors = "errors"
    network = "network"
    rage = "rage"
    resources = "resources"


class GetInsightsSchema(BaseModel):
    startTimestamp: int = Field(TimeUTC.now(-7))
    endTimestamp: int = Field(TimeUTC.now())
    # time_step: int = Field(default=3600)
<<<<<<< HEAD
    categories: List[InsightCategories] = Field(...)
=======
    metricValue: List[InsightCategories] = Field(...)
    series: List[schemas.CardCreateSeriesSchema] = Field([...])
>>>>>>> d81d849c

    class Config:
        alias_generator = schemas.attribute_to_camel_case


class CreateMemberSchema(schemas.CreateMemberSchema):
    roleId: Optional[int] = Field(None)


class EditUserSchema(schemas.EditUserSchema):
    roleId: Optional[int] = Field(None)


class EditMemberSchema(EditUserSchema):
    name: str = Field(...)
    email: EmailStr = Field(...)
    admin: bool = Field(False)
    roleId: int = Field(...)


class TrailSearchPayloadSchema(schemas._PaginatedSchema):
    limit: int = Field(default=200, gt=0)
    startDate: int = Field(default=TimeUTC.now(-7))
    endDate: int = Field(default=TimeUTC.now(1))
    user_id: Optional[int] = Field(default=None)
    query: Optional[str] = Field(default=None)
    action: Optional[str] = Field(default=None)
    order: Literal["asc", "desc"] = Field(default="desc")

    class Config:
        alias_generator = schemas.attribute_to_camel_case


class SessionModel(BaseModel):
    viewed: bool = Field(default=False)
    userId: Optional[str]
    userOs: str
    duration: int
    favorite: bool = Field(default=False)
    platform: str
    startTs: int
    userUuid: str
    projectId: int
    sessionId: str
    issueScore: int
    issueTypes: List[schemas.IssueType] = Field(default=[])
    pagesCount: int
    userDevice: Optional[str]
    errorsCount: int
    eventsCount: int
    userBrowser: str
    userCountry: str
    userDeviceType: str
    userAnonymousId: Optional[str]
    metadata: dict = Field(default={})


class AssistRecordUpdatePayloadSchema(BaseModel):
    name: str = Field(..., min_length=1)


class AssistRecordPayloadSchema(AssistRecordUpdatePayloadSchema):
    duration: int = Field(...)
    session_id: int = Field(...)

    class Config:
        alias_generator = schemas.attribute_to_camel_case


class AssistRecordSavePayloadSchema(AssistRecordPayloadSchema):
    key: str = Field(...)


class AssistRecordSearchPayloadSchema(schemas._PaginatedSchema):
    limit: int = Field(default=200, gt=0)
    startDate: int = Field(default=TimeUTC.now(-7))
    endDate: int = Field(default=TimeUTC.now(1))
    user_id: Optional[int] = Field(default=None)
    query: Optional[str] = Field(default=None)
    order: Literal["asc", "desc"] = Field(default="desc")

    class Config:
        alias_generator = schemas.attribute_to_camel_case


# TODO: move these to schema when Insights is supported on PG
class MetricOfInsights(str, Enum):
    issue_categories = "issueCategories"


class CreateCardSchema(schemas.CreateCardSchema):
    metric_of: Union[schemas.MetricOfTimeseries, schemas.MetricOfTable, \
        schemas.MetricOfErrors, schemas.MetricOfPerformance, \
        schemas.MetricOfResources, schemas.MetricOfWebVitals, \
        schemas.MetricOfClickMap, MetricOfInsights] = Field(default=schemas.MetricOfTable.user_id)
    metric_value: List[Union[schemas.IssueType, InsightCategories]] = Field(default=[])

    @root_validator
    def restrictions(cls, values):
        return values

    @root_validator
    def validator(cls, values):
        values = super().validator(values)
        if values.get("metric_type") == schemas.MetricType.insights:
            assert values.get("view_type") == schemas.MetricOtherViewType.list_chart, \
                f"viewType must be 'list' for metricOf:{values.get('metric_of')}"
            assert isinstance(values.get("metric_of"), MetricOfInsights), \
                f"metricOf must be of type {MetricOfInsights} for metricType:{schemas.MetricType.insights}"
            if values.get("metric_value") is not None and len(values.get("metric_value")) > 0:
                for i in values.get("metric_value"):
                    assert isinstance(i, InsightCategories), \
                        f"metricValue should be of type [InsightCategories] for metricType:{schemas.MetricType.insights}"

        return values


class UpdateCardSchema(CreateCardSchema):
    series: List[schemas.CardUpdateSeriesSchema] = Field(...)<|MERGE_RESOLUTION|>--- conflicted
+++ resolved
@@ -51,12 +51,8 @@
     startTimestamp: int = Field(TimeUTC.now(-7))
     endTimestamp: int = Field(TimeUTC.now())
     # time_step: int = Field(default=3600)
-<<<<<<< HEAD
-    categories: List[InsightCategories] = Field(...)
-=======
     metricValue: List[InsightCategories] = Field(...)
     series: List[schemas.CardCreateSeriesSchema] = Field([...])
->>>>>>> d81d849c
 
     class Config:
         alias_generator = schemas.attribute_to_camel_case
