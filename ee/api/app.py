import logging
import queue

from apscheduler.schedulers.asyncio import AsyncIOScheduler
from decouple import config
from fastapi import FastAPI, Request
from fastapi.middleware.cors import CORSMiddleware
from fastapi.middleware.gzip import GZipMiddleware
from starlette import status
from starlette.responses import StreamingResponse, JSONResponse

from chalicelib.core import traces
from chalicelib.utils import helper
from chalicelib.utils import pg_client
from chalicelib.utils import events_queue
from routers import core, core_dynamic, ee, saml
from routers.crons import core_crons
from routers.crons import core_dynamic_crons
<<<<<<< HEAD
from routers.subs import insights, metrics, v1_api_ee
=======
from routers.crons import ee_crons
from routers.subs import dashboard, insights, metrics, v1_api_ee
>>>>>>> e96f1fce
from routers.subs import v1_api

app = FastAPI(root_path="/api", docs_url=config("docs_url", default=""), redoc_url=config("redoc_url", default=""))
app.add_middleware(GZipMiddleware, minimum_size=1000)


@app.middleware('http')
async def or_middleware(request: Request, call_next):
    from chalicelib.core import unlock
    if not unlock.is_valid():
        return JSONResponse(content={"errors": ["expired license"]}, status_code=status.HTTP_403_FORBIDDEN)

    if helper.TRACK_TIME:
        import time
        now = int(time.time() * 1000)
    response: StreamingResponse = await call_next(request)
    if helper.TRACK_TIME:
        now = int(time.time() * 1000) - now
        if now > 500:
            logging.info(f"Execution time: {now} ms")
    return response


origins = [
    "*",
]

app.add_middleware(
    CORSMiddleware,
    allow_origins=origins,
    allow_credentials=True,
    allow_methods=["*"],
    allow_headers=["*"],
)
app.include_router(core.public_app)
app.include_router(core.app)
app.include_router(core.app_apikey)
app.include_router(core_dynamic.public_app)
app.include_router(core_dynamic.app)
app.include_router(core_dynamic.app_apikey)
app.include_router(ee.public_app)
app.include_router(ee.app)
app.include_router(ee.app_apikey)
app.include_router(saml.public_app)
app.include_router(saml.app)
app.include_router(saml.app_apikey)
app.include_router(metrics.app)
app.include_router(insights.app)
app.include_router(v1_api.app_apikey)
app.include_router(v1_api_ee.app_apikey)

loglevel = config("LOGLEVEL", default=logging.INFO)
print(f">Loglevel set to: {loglevel}")
logging.basicConfig(level=loglevel)
ap_logger = logging.getLogger('apscheduler')
ap_logger.setLevel(loglevel)
app.schedule = AsyncIOScheduler()
app.queue_system = queue.Queue()


@app.on_event("startup")
async def startup():
    logging.info(">>>>> starting up <<<<<")
    await pg_client.init()
    await events_queue.init()
    app.schedule.start()

    for job in core_crons.cron_jobs + core_dynamic_crons.cron_jobs + traces.cron_jobs + ee_crons.ee_cron_jobs:
        app.schedule.add_job(id=job["func"].__name__, **job)

    ap_logger.info(">Scheduled jobs:")
    for job in app.schedule.get_jobs():
        ap_logger.info({"Name": str(job.id), "Run Frequency": str(job.trigger), "Next Run": str(job.next_run_time)})


@app.on_event("shutdown")
async def shutdown():
    logging.info(">>>>> shutting down <<<<<")
    app.schedule.shutdown(wait=True)
    await traces.process_traces_queue()
    await events_queue.terminate()
    await pg_client.terminate()


@app.get('/private/shutdown', tags=["private"])
async def stop_server():
    logging.info("Requested shutdown")
    await shutdown()
    import os, signal
    os.kill(1, signal.SIGTERM)<|MERGE_RESOLUTION|>--- conflicted
+++ resolved
@@ -16,12 +16,8 @@
 from routers import core, core_dynamic, ee, saml
 from routers.crons import core_crons
 from routers.crons import core_dynamic_crons
-<<<<<<< HEAD
+from routers.crons import ee_crons
 from routers.subs import insights, metrics, v1_api_ee
-=======
-from routers.crons import ee_crons
-from routers.subs import dashboard, insights, metrics, v1_api_ee
->>>>>>> e96f1fce
 from routers.subs import v1_api
 
 app = FastAPI(root_path="/api", docs_url=config("docs_url", default=""), redoc_url=config("redoc_url", default=""))
