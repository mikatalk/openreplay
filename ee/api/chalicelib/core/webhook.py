--- conflicted
+++ resolved
@@ -39,13 +39,6 @@
 def get_by_type(tenant_id, webhook_type):
     with pg_client.PostgresClient() as cur:
         cur.execute(
-<<<<<<< HEAD
-            cur.mogrify("""SELECT w.webhook_id,w.endpoint,w.auth_header,w.type,w.index,w.name,w.created_at
-                            FROM public.webhooks AS w 
-                            WHERE w.tenant_id =%(tenant_id)s 
-                                AND w.type =%(type)s 
-                                AND deleted_at ISNULL;""",
-=======
             cur.mogrify("""\
                     SELECT
                            w.webhook_id AS integration_id, w.webhook_id AS id,w.webhook_id,w.endpoint,w.auth_header,w.type,w.index,w.name,w.created_at
@@ -53,7 +46,6 @@
                     WHERE w.tenant_id =%(tenant_id)s 
                         AND w.type =%(type)s 
                         AND deleted_at ISNULL;""",
->>>>>>> a872ae2d
                         {"type": webhook_type, "tenant_id": tenant_id})
         )
         webhooks = helper.list_to_camel_case(cur.fetchall())
@@ -164,13 +156,8 @@
 
         r = requests.post(url=hook["endpoint"], json=data, headers=headers)
         if r.status_code != 200:
-<<<<<<< HEAD
-            logging.error("=======> webhook: something went wrong")
-            logging.error(r)
-=======
             logging.error("=======> webhook: something went wrong for:")
             logging.error(hook)
->>>>>>> a872ae2d
             logging.error(r.status_code)
             logging.error(r.text)
             return
