import hashlib

from decouple import config

import schemas
import schemas_ee
from chalicelib.utils import s3, pg_client, helper, s3_extra
from chalicelib.utils.TimeUTC import TimeUTC


def generate_file_key(project_id, key):
    return f"{project_id}/{hashlib.md5(key.encode()).hexdigest()}"


def presign_record(project_id, data: schemas_ee.AssistRecordPayloadSchema, context: schemas_ee.CurrentContext):
    key = generate_file_key(project_id=project_id, key=f"{TimeUTC.now()}-{data.name}")
    presigned_url = s3.get_presigned_url_for_upload(bucket=config('ASSIST_RECORDS_BUCKET'), expires_in=1800, key=key)
    return {"URL": presigned_url, "key": key}


def save_record(project_id, data: schemas_ee.AssistRecordSavePayloadSchema, context: schemas_ee.CurrentContext):
    s3_extra.tag_record(file_key=data.key, tag_value=config('RETENTION_L_VALUE', default='vault'))
    params = {"user_id": context.user_id, "project_id": project_id, **data.dict()}
    with pg_client.PostgresClient() as cur:
        query = cur.mogrify(
            f"""INSERT INTO assist_records(project_id, user_id, name, file_key, duration, session_id)
                VALUES (%(project_id)s, %(user_id)s, %(name)s, %(key)s,%(duration)s, %(session_id)s)
                RETURNING record_id, user_id, session_id, created_at, name, duration, 
                        (SELECT name FROM users WHERE users.user_id = %(user_id)s LIMIT 1) AS created_by, file_key;""",
            params)
        cur.execute(query)
        result = helper.dict_to_camel_case(cur.fetchone())
        result["URL"] = s3.client.generate_presigned_url(
            'get_object',
            Params={'Bucket': config("ASSIST_RECORDS_BUCKET"), 'Key': result.pop("fileKey")},
            ExpiresIn=config("PRESIGNED_URL_EXPIRATION", cast=int, default=900)
        )
    return result


def search_records(project_id: int, data: schemas_ee.AssistRecordSearchPayloadSchema,
                   context: schemas_ee.CurrentContext):
    conditions = ["projects.tenant_id=%(tenant_id)s",
                  "projects.deleted_at ISNULL",
                  "projects.project_id=%(project_id)s",
                  "assist_records.deleted_at ISNULL"]
<<<<<<< HEAD
    if data.startDate:
        conditions.append("assist_records.created_at>=%(startDate)s")
    if data.endDate:
=======
    if data.startTimestamp:
        conditions.append("assist_records.created_at>=%(startDate)s")
    if data.endTimestamp:
>>>>>>> 6e254569
        conditions.append("assist_records.created_at<=%(endDate)s")

    params = {"tenant_id": context.tenant_id, "project_id": project_id,
              "startDate": data.startTimestamp, "endDate": data.endTimestamp,
              "p_start": (data.page - 1) * data.limit, "p_limit": data.limit,
              **data.dict()}
    if data.user_id is not None:
        conditions.append("assist_records.user_id=%(user_id)s")
    if data.query is not None and len(data.query) > 0:
        conditions.append("(users.name ILIKE %(query)s OR assist_records.name ILIKE %(query)s)")
        params["query"] = helper.values_for_operator(value=data.query,
                                                     op=schemas.SearchEventOperator._contains)
    with pg_client.PostgresClient() as cur:
        query = cur.mogrify(f"""SELECT COUNT(assist_records.record_id) OVER () AS count,
                                       record_id, user_id, session_id, assist_records.created_at, 
                                       assist_records.name, duration, users.name AS created_by
                                FROM assist_records
                                      INNER JOIN projects USING (project_id)
                                      LEFT JOIN users USING (user_id)
                                WHERE {" AND ".join(conditions)}
                                ORDER BY assist_records.created_at {data.order}
                                LIMIT %(p_limit)s OFFSET %(p_start)s;""",
                            params)
        cur.execute(query)
        rows = helper.list_to_camel_case(cur.fetchall())
        if len(rows) == 0:
            return {"total": 0, "records": []}

        results = {"total": rows[0]["count"]}
        for r in rows:
            r.pop("count")
        results["records"] = rows

    return results


def get_record(project_id, record_id, context: schemas_ee.CurrentContext):
    conditions = ["projects.tenant_id=%(tenant_id)s",
                  "projects.deleted_at ISNULL",
                  "assist_records.record_id=%(record_id)s",
                  "assist_records.deleted_at ISNULL"]
    params = {"tenant_id": context.tenant_id, "project_id": project_id, "record_id": record_id}
    with pg_client.PostgresClient() as cur:
        query = cur.mogrify(f"""SELECT record_id, user_id, session_id, assist_records.created_at, 
                                       assist_records.name, duration, users.name AS created_by,
                                       file_key
                                FROM assist_records
                                         INNER JOIN projects USING (project_id)
                                         LEFT JOIN users USING (user_id)
                                WHERE {" AND ".join(conditions)}
                                LIMIT 1;""", params)
        cur.execute(query)
        result = helper.dict_to_camel_case(cur.fetchone())
        if result:
            result["URL"] = s3.client.generate_presigned_url(
                'get_object',
                Params={'Bucket': config("ASSIST_RECORDS_BUCKET"), 'Key': result.pop("fileKey")},
                ExpiresIn=config("PRESIGNED_URL_EXPIRATION", cast=int, default=900)
            )
    return result


def update_record(project_id, record_id, data: schemas_ee.AssistRecordUpdatePayloadSchema,
                  context: schemas_ee.CurrentContext):
    conditions = ["assist_records.record_id=%(record_id)s", "assist_records.deleted_at ISNULL"]
    params = {"tenant_id": context.tenant_id, "project_id": project_id, "record_id": record_id, "name": data.name}
    with pg_client.PostgresClient() as cur:
        query = cur.mogrify(f"""UPDATE assist_records
                                SET name= %(name)s
                                FROM (SELECT users.name AS created_by
                                      FROM assist_records INNER JOIN users USING (user_id)
                                      WHERE record_id = %(record_id)s
                                        AND assist_records.deleted_at ISNULL
                                      LIMIT 1) AS users
                                WHERE {" AND ".join(conditions)}
                                RETURNING record_id, user_id, session_id, assist_records.created_at, 
                                       assist_records.name, duration, created_by, file_key;""", params)
        cur.execute(query)
        result = helper.dict_to_camel_case(cur.fetchone())
        if not result:
            return {"errors": ["record not found"]}
        result["URL"] = s3.client.generate_presigned_url(
            'get_object',
            Params={'Bucket': config("ASSIST_RECORDS_BUCKET"), 'Key': result.pop("fileKey")},
            ExpiresIn=config("PRESIGNED_URL_EXPIRATION", cast=int, default=900)
        )
    return result


def delete_record(project_id, record_id, context: schemas_ee.CurrentContext):
    conditions = ["assist_records.record_id=%(record_id)s"]
    params = {"tenant_id": context.tenant_id, "project_id": project_id, "record_id": record_id}
    with pg_client.PostgresClient() as cur:
        query = cur.mogrify(f"""UPDATE assist_records
                                SET deleted_at= (now() at time zone 'utc')
                                WHERE {" AND ".join(conditions)}
                                RETURNING file_key;""", params)
        cur.execute(query)
        result = helper.dict_to_camel_case(cur.fetchone())
        if not result:
            return {"errors": ["record not found"]}
        s3_extra.tag_record(file_key=result["fileKey"], tag_value=config('RETENTION_D_VALUE', default='default'))
    return {"state": "success"}<|MERGE_RESOLUTION|>--- conflicted
+++ resolved
@@ -44,15 +44,9 @@
                   "projects.deleted_at ISNULL",
                   "projects.project_id=%(project_id)s",
                   "assist_records.deleted_at ISNULL"]
-<<<<<<< HEAD
-    if data.startDate:
-        conditions.append("assist_records.created_at>=%(startDate)s")
-    if data.endDate:
-=======
     if data.startTimestamp:
         conditions.append("assist_records.created_at>=%(startDate)s")
     if data.endTimestamp:
->>>>>>> 6e254569
         conditions.append("assist_records.created_at<=%(endDate)s")
 
     params = {"tenant_id": context.tenant_id, "project_id": project_id,
