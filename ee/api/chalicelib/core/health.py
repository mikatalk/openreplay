from urllib.parse import urlparse

import redis
import requests
# from confluent_kafka.admin import AdminClient
from decouple import config

from chalicelib.utils import pg_client, ch_client
from chalicelib.utils.TimeUTC import TimeUTC


def app_connection_string(name, port, path):
    namespace = config("POD_NAMESPACE", default="app")
    conn_string = config("CLUSTER_URL", default="svc.cluster.local")
    return f"http://{name}.{namespace}.{conn_string}:{port}/{path}"



def app_connection_string(name, port, path):
    namespace = config("POD_NAMESPACE", default="app")
    conn_string = config("CLUSTER_URL", default="svc.cluster.local")
    return f"http://{name}.{namespace}.{conn_string}:{port}/{path}"


HEALTH_ENDPOINTS = {
<<<<<<< HEAD
    "alerts": app_connection_string("alerts-openreplay", 8888, "health"),
    "assets": app_connection_string("assets-openreplay", 8888, "metrics"),
    "assist": app_connection_string("assist-openreplay", 8888, "health"),
=======
    "alerts": app_connection_string("alerts-openreplay", 8888, "metrics"),
    "assets": app_connection_string("assets-openreplay", 8888, "metrics"),
    "assist": app_connection_string("assist-openreplay", 8888, "metrics"),
>>>>>>> 6e254569
    "chalice": app_connection_string("chalice-openreplay", 8888, "metrics"),
    "db": app_connection_string("db-openreplay", 8888, "metrics"),
    "ender": app_connection_string("ender-openreplay", 8888, "metrics"),
    "heuristics": app_connection_string("heuristics-openreplay", 8888, "metrics"),
    "http": app_connection_string("http-openreplay", 8888, "metrics"),
    "ingress-nginx": app_connection_string("ingress-nginx-openreplay", 80, "healthz"),
    "integrations": app_connection_string("integrations-openreplay", 8888, "metrics"),
    "peers": app_connection_string("peers-openreplay", 8888, "health"),
    "sink": app_connection_string("sink-openreplay", 8888, "metrics"),
    "sourcemaps-reader": app_connection_string(
        "sourcemapreader-openreplay", 8888, "health"
    ),
    "storage": app_connection_string("storage-openreplay", 8888, "metrics"),
}


def __check_database_pg(*_):
    fail_response = {
        "health": False,
        "details": {
            "errors": ["Postgres health-check failed"]
        }
    }
    with pg_client.PostgresClient() as cur:
        try:
            cur.execute("SHOW server_version;")
            server_version = cur.fetchone()
        except Exception as e:
            print("!! health failed: postgres not responding")
            print(str(e))
            return fail_response
        try:
            cur.execute("SELECT openreplay_version() AS version;")
            schema_version = cur.fetchone()
        except Exception as e:
            print("!! health failed: openreplay_version not defined")
            print(str(e))
            return fail_response
    return {
        "health": True,
        "details": {
            # "version": server_version["server_version"],
            # "schema": schema_version["version"]
        }
    }


def __not_supported(*_):
    return {"errors": ["not supported"]}


def __always_healthy(*_):
    return {
        "health": True,
        "details": {}
    }


def __check_be_service(service_name):
    def fn(*_):
        fail_response = {
            "health": False,
            "details": {
                "errors": ["server health-check failed"]
            }
        }
        try:
            results = requests.get(HEALTH_ENDPOINTS.get(service_name), timeout=2)
            if results.status_code != 200:
                print(f"!! issue with the {service_name}-health code:{results.status_code}")
                print(results.text)
                # fail_response["details"]["errors"].append(results.text)
                return fail_response
        except requests.exceptions.Timeout:
            print(f"!! Timeout getting {service_name}-health")
            # fail_response["details"]["errors"].append("timeout")
            return fail_response
        except Exception as e:
            print(f"!! Issue getting {service_name}-health response")
            print(str(e))
            try:
                print(results.text)
                # fail_response["details"]["errors"].append(results.text)
            except:
                print("couldn't get response")
                # fail_response["details"]["errors"].append(str(e))
            return fail_response
        return {
            "health": True,
            "details": {}
        }

    return fn


def __check_redis(*_):
    fail_response = {
        "health": False,
        "details": {"errors": ["server health-check failed"]}
    }
    if config("REDIS_STRING", default=None) is None:
        # fail_response["details"]["errors"].append("REDIS_STRING not defined in env-vars")
        return fail_response

    try:
        u = urlparse(config("REDIS_STRING"))
        r = redis.Redis(host=u.hostname, port=u.port, socket_timeout=2)
        r.ping()
    except Exception as e:
        print("!! Issue getting redis-health response")
        print(str(e))
        # fail_response["details"]["errors"].append(str(e))
        return fail_response

    return {
        "health": True,
        "details": {
            # "version": r.execute_command('INFO')['redis_version']
        }
    }


def __check_SSL(*_):
    fail_response = {
        "health": False,
        "details": {
            "errors": ["SSL Certificate health-check failed"]
        }
    }
    try:
        requests.get(config("SITE_URL"), verify=True, allow_redirects=True)
    except Exception as e:
        print("!! health failed: SSL Certificate")
        print(str(e))
        return fail_response
    return {
        "health": True,
        "details": {}
    }


def __get_sessions_stats(tenant_id, *_):
    with pg_client.PostgresClient() as cur:
        constraints = ["projects.deleted_at IS NULL"]
        if tenant_id:
            constraints.append("tenant_id=%(tenant_id)s")
        query = cur.mogrify(f"""SELECT COALESCE(SUM(sessions_count),0) AS s_c, 
                                       COALESCE(SUM(events_count),0) AS e_c
                                FROM public.projects_stats
                                     INNER JOIN public.projects USING(project_id)
                                WHERE {" AND ".join(constraints)};""",
                            {"tenant_id": tenant_id})
        cur.execute(query)
        row = cur.fetchone()
    return {
        "numberOfSessionsCaptured": row["s_c"],
        "numberOfEventCaptured": row["e_c"]
    }


def get_health(tenant_id=None):
    health_map = {
        "databases": {
            "postgres": __check_database_pg,
            "clickhouse": __check_database_ch
        },
        "ingestionPipeline": {
            **({"redis": __check_redis} if config("REDIS_STRING", default=None)
                                           and len(config("REDIS_STRING")) > 0 else {}),
            # "kafka": __check_kafka
            "kafka": __always_healthy
        },
        "backendServices": {
            "alerts": __check_be_service("alerts"),
            "assets": __check_be_service("assets"),
            "assist": __check_be_service("assist"),
            "chalice": __always_healthy,
            "db": __check_be_service("db"),
            "ender": __check_be_service("ender"),
            "frontend": __always_healthy,
            "heuristics": __check_be_service("heuristics"),
            "http": __check_be_service("http"),
            "ingress-nginx": __always_healthy,
            "integrations": __check_be_service("integrations"),
            "peers": __check_be_service("peers"),
            # "quickwit": __check_be_service("quickwit"),
            "sink": __check_be_service("sink"),
            "sourcemaps-reader": __check_be_service("sourcemaps-reader"),
            "storage": __check_be_service("storage")
        },
        "details": __get_sessions_stats,
        "ssl": __check_SSL
    }
    for parent_key in health_map.keys():
        if isinstance(health_map[parent_key], dict):
            for element_key in health_map[parent_key]:
                health_map[parent_key][element_key] = health_map[parent_key][element_key](tenant_id)
        else:
            health_map[parent_key] = health_map[parent_key](tenant_id)
    return health_map


def cron():
    with pg_client.PostgresClient() as cur:
        query = cur.mogrify("""SELECT projects.project_id,
                                      projects.created_at,
                                      projects.sessions_last_check_at,
                                      projects.first_recorded_session_at,
                                      projects_stats.last_update_at
                                FROM public.projects
                                     LEFT JOIN public.projects_stats USING (project_id)
                                WHERE projects.deleted_at IS NULL
                                ORDER BY project_id;""")
        cur.execute(query)
        rows = cur.fetchall()
        for r in rows:
            insert = False
            if r["last_update_at"] is None:
                # never counted before, must insert
                insert = True
                if r["first_recorded_session_at"] is None:
                    if r["sessions_last_check_at"] is None:
                        count_start_from = r["created_at"]
                    else:
                        count_start_from = r["sessions_last_check_at"]
                else:
                    count_start_from = r["first_recorded_session_at"]

            else:
                # counted before, must update
                count_start_from = r["last_update_at"]

            count_start_from = TimeUTC.datetime_to_timestamp(count_start_from)
            params = {"project_id": r["project_id"],
                      "start_ts": count_start_from,
                      "end_ts": TimeUTC.now(),
                      "sessions_count": 0,
                      "events_count": 0}

            query = cur.mogrify("""SELECT COUNT(1) AS sessions_count,
                                          COALESCE(SUM(events_count),0) AS events_count
                                   FROM public.sessions
                                   WHERE project_id=%(project_id)s
                                      AND start_ts>=%(start_ts)s
                                      AND start_ts<=%(end_ts)s
                                      AND duration IS NOT NULL;""",
                                params)
            cur.execute(query)
            row = cur.fetchone()
            if row is not None:
                params["sessions_count"] = row["sessions_count"]
                params["events_count"] = row["events_count"]

            if insert:
                query = cur.mogrify("""INSERT INTO public.projects_stats(project_id, sessions_count, events_count, last_update_at)
                                       VALUES (%(project_id)s, %(sessions_count)s, %(events_count)s, (now() AT TIME ZONE 'utc'::text));""",
                                    params)
            else:
                query = cur.mogrify("""UPDATE public.projects_stats
                                       SET sessions_count=sessions_count+%(sessions_count)s,
                                           events_count=events_count+%(events_count)s,
                                           last_update_at=(now() AT TIME ZONE 'utc'::text)
                                       WHERE project_id=%(project_id)s;""",
                                    params)
            cur.execute(query)


# this cron is used to correct the sessions&events count every week
def weekly_cron():
    with pg_client.PostgresClient(long_query=True) as cur:
        query = cur.mogrify("""SELECT project_id,
                                      projects_stats.last_update_at
                               FROM public.projects
                                    LEFT JOIN public.projects_stats USING (project_id)
                               WHERE projects.deleted_at IS NULL
                               ORDER BY project_id;""")
        cur.execute(query)
        rows = cur.fetchall()
        for r in rows:
            if r["last_update_at"] is None:
                continue

            params = {"project_id": r["project_id"],
                      "end_ts": TimeUTC.now(),
                      "sessions_count": 0,
                      "events_count": 0}

            query = cur.mogrify("""SELECT COUNT(1) AS sessions_count,
                                          COALESCE(SUM(events_count),0) AS events_count
                                   FROM public.sessions
                                   WHERE project_id=%(project_id)s
                                      AND start_ts<=%(end_ts)s
                                      AND duration IS NOT NULL;""",
                                params)
            cur.execute(query)
            row = cur.fetchone()
            if row is not None:
                params["sessions_count"] = row["sessions_count"]
                params["events_count"] = row["events_count"]

            query = cur.mogrify("""UPDATE public.projects_stats
                                   SET sessions_count=%(sessions_count)s,
                                       events_count=%(events_count)s,
                                       last_update_at=(now() AT TIME ZONE 'utc'::text)
                                   WHERE project_id=%(project_id)s;""",
                                params)
            cur.execute(query)


def __check_database_ch(*_):
    fail_response = {
        "health": False,
        "details": {"errors": ["server health-check failed"]}
    }
    with ch_client.ClickHouseClient() as ch:
        try:
            server_version = ch.execute("SELECT version() AS server_version;")
        except Exception as e:
            print("!! health failed: clickhouse not responding")
            print(str(e))
            return fail_response

        schema_version = ch.execute("""SELECT 1
                                       FROM system.functions
                                       WHERE name = 'openreplay_version';""")
        if len(schema_version) > 0:
            schema_version = ch.execute("SELECT openreplay_version() AS version;")
            schema_version = schema_version[0]["version"]
        else:
            print("!! health failed: clickhouse schema is outdated")
            schema_version = "unknown"
            # fail_response["details"]["errors"].append("clickhouse schema is outdated")
            return fail_response
    return {
        "health": True,
        "details": {
            # "version": server_version[0]["server_version"],
            # "schema": schema_version,
            # **errors
        }
    }

# def __check_kafka(*_):
#     fail_response = {
#         "health": False,
#         "details": {"errors": ["server health-check failed"]}
#     }
#     if config("KAFKA_SERVERS", default=None) is None:
#         fail_response["details"]["errors"].append("KAFKA_SERVERS not defined in env-vars")
#         return fail_response
#
#     try:
#         a = AdminClient({'bootstrap.servers': config("KAFKA_SERVERS"), "socket.connection.setup.timeout.ms": 3000})
#         topics = a.list_topics().topics
#         if not topics:
#             raise Exception('topics not found')
#
#     except Exception as e:
#         print("!! Issue getting kafka-health response")
#         print(str(e))
#         fail_response["details"]["errors"].append(str(e))
#         return fail_response
#
#     return {
#         "health": True,
#         "details": {}
#     }<|MERGE_RESOLUTION|>--- conflicted
+++ resolved
@@ -15,23 +15,10 @@
     return f"http://{name}.{namespace}.{conn_string}:{port}/{path}"
 
 
-
-def app_connection_string(name, port, path):
-    namespace = config("POD_NAMESPACE", default="app")
-    conn_string = config("CLUSTER_URL", default="svc.cluster.local")
-    return f"http://{name}.{namespace}.{conn_string}:{port}/{path}"
-
-
 HEALTH_ENDPOINTS = {
-<<<<<<< HEAD
     "alerts": app_connection_string("alerts-openreplay", 8888, "health"),
     "assets": app_connection_string("assets-openreplay", 8888, "metrics"),
     "assist": app_connection_string("assist-openreplay", 8888, "health"),
-=======
-    "alerts": app_connection_string("alerts-openreplay", 8888, "metrics"),
-    "assets": app_connection_string("assets-openreplay", 8888, "metrics"),
-    "assist": app_connection_string("assist-openreplay", 8888, "metrics"),
->>>>>>> 6e254569
     "chalice": app_connection_string("chalice-openreplay", 8888, "metrics"),
     "db": app_connection_string("db-openreplay", 8888, "metrics"),
     "ender": app_connection_string("ender-openreplay", 8888, "metrics"),
