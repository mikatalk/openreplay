--- conflicted
+++ resolved
@@ -18,11 +18,7 @@
 [[ $1 == ee ]] && ee=true
 [[ $PATCH -eq 1 ]] && {
   image_tag="$(grep -ER ^.ppVersion ../scripts/helmcharts/openreplay/charts/$chart | xargs | awk '{print $2}'  | awk -F. -v OFS=. '{$NF += 1 ; print}')"
-<<<<<<< HEAD
-  [[ $ee == "true" ]] && { 
-=======
   [[ $ee == "true" ]] && {
->>>>>>> efa00496
     image_tag="${image_tag}-ee"
   }
 }
@@ -67,9 +63,5 @@
 check_prereq
 build_api $1
 if [[ $PATCH -eq 1 ]]; then
-<<<<<<< HEAD
-  update_helm_release peers 
-=======
   update_helm_release peers
->>>>>>> efa00496
 fi