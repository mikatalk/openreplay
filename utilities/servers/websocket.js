const _io = require('socket.io');
const express = require('express');
const uaParser = require('ua-parser-js');
<<<<<<< HEAD
const geoip2Reader = require('@maxmind/geoip2-node').Reader;
const {extractPeerId} = require('./peerjs-server');
=======
const {extractPeerId} = require('../utils/helper');
const {geoip} = require('../utils/geoIP');
>>>>>>> 7c7aee64
const wsRouter = express.Router();
const UPDATE_EVENT = "UPDATE_SESSION";
const IDENTITIES = {agent: 'agent', session: 'session'};
const NEW_AGENT = "NEW_AGENT";
const NO_AGENTS = "NO_AGENT";
const AGENT_DISCONNECT = "AGENT_DISCONNECTED";
const AGENTS_CONNECTED = "AGENTS_CONNECTED";
const NO_SESSIONS = "SESSION_DISCONNECTED";
const SESSION_ALREADY_CONNECTED = "SESSION_ALREADY_CONNECTED";
<<<<<<< HEAD
=======
const SESSION_RECONNECTED = "SESSION_RECONNECTED";
>>>>>>> 7c7aee64

let io;
const debug = process.env.debug === "1" || false;

const createSocketIOServer = function (server, prefix) {
    io = _io(server, {
        maxHttpBufferSize: (parseInt(process.env.maxHttpBufferSize) || 5) * 1e6,
        cors: {
            origin: "*",
            methods: ["GET", "POST", "PUT"]
        },
        path: (prefix ? prefix : '') + '/socket'
    });
}

const extractUserIdFromRequest = function (req) {
    if (req.query.userId) {
        debug && console.log(`[WS]where userId=${req.query.userId}`);
        return req.query.userId;
    }
    return undefined;
}

const extractProjectKeyFromRequest = function (req) {
    if (req.params.projectKey) {
        debug && console.log(`[WS]where projectKey=${req.params.projectKey}`);
        return req.params.projectKey;
    }
    return undefined;
}


const getAvailableRooms = async function () {
    return io.sockets.adapter.rooms.keys();
}

const respond = function (res, data) {
    res.statusCode = 200;
    res.setHeader('Content-Type', 'application/json');
    res.end(JSON.stringify({"data": data}));
}

const socketsList = async function (req, res) {
    debug && console.log("[WS]looking for all available sessions");
    let userId = extractUserIdFromRequest(req);

    let liveSessions = {};
    let rooms = await getAvailableRooms();
    for (let peerId of rooms) {
        let {projectKey, sessionId} = extractPeerId(peerId);
        if (projectKey !== undefined) {
            liveSessions[projectKey] = liveSessions[projectKey] || [];
            if (userId) {
                const connected_sockets = await io.in(peerId).fetchSockets();
                for (let item of connected_sockets) {
                    if (item.handshake.query.identity === IDENTITIES.session && item.handshake.query.sessionInfo && item.handshake.query.sessionInfo.userID === userId) {
                        liveSessions[projectKey].push(sessionId);
                    }
                }
            } else {
                liveSessions[projectKey].push(sessionId);
            }
        }
    }
    respond(res, liveSessions);
}
wsRouter.get(`/sockets-list`, socketsList);

const socketsListByProject = async function (req, res) {
    debug && console.log("[WS]looking for available sessions");
    let _projectKey = extractProjectKeyFromRequest(req);
    let userId = extractUserIdFromRequest(req);
    let liveSessions = {};
    let rooms = await getAvailableRooms();
    for (let peerId of rooms) {
        let {projectKey, sessionId} = extractPeerId(peerId);
        if (projectKey === _projectKey) {
            liveSessions[projectKey] = liveSessions[projectKey] || [];
            if (userId) {
                const connected_sockets = await io.in(peerId).fetchSockets();
                for (let item of connected_sockets) {
                    if (item.handshake.query.identity === IDENTITIES.session && item.handshake.query.sessionInfo && item.handshake.query.sessionInfo.userID === userId) {
                        liveSessions[projectKey].push(sessionId);
                    }
                }
            } else {
                liveSessions[projectKey].push(sessionId);
            }
        }
    }
    respond(res, liveSessions[_projectKey] || []);
}
wsRouter.get(`/sockets-list/:projectKey`, socketsListByProject);

const socketsLive = async function (req, res) {
    debug && console.log("[WS]looking for all available LIVE sessions");
    let userId = extractUserIdFromRequest(req);
    let liveSessions = {};
    let rooms = await getAvailableRooms();
    for (let peerId of rooms) {
<<<<<<< HEAD
        let {projectKey, sessionId} = extractPeerId(peerId);
=======
        let {projectKey} = extractPeerId(peerId);
>>>>>>> 7c7aee64
        if (projectKey !== undefined) {
            let connected_sockets = await io.in(peerId).fetchSockets();
            for (let item of connected_sockets) {
                if (item.handshake.query.identity === IDENTITIES.session) {
                    liveSessions[projectKey] = liveSessions[projectKey] || [];
                    if (userId) {
                        if (item.handshake.query.sessionInfo && item.handshake.query.sessionInfo.userID === userId) {
                            liveSessions[projectKey].push(item.handshake.query.sessionInfo);
                        }
                    } else {
                        liveSessions[projectKey].push(item.handshake.query.sessionInfo);
                    }
                }
            }
        }
    }
    respond(res, liveSessions);
}
wsRouter.get(`/sockets-live`, socketsLive);

const socketsLiveByProject = async function (req, res) {
    debug && console.log("[WS]looking for available LIVE sessions");
    let _projectKey = extractProjectKeyFromRequest(req);
    let userId = extractUserIdFromRequest(req);
    let liveSessions = {};
    let rooms = await getAvailableRooms();
    for (let peerId of rooms) {
<<<<<<< HEAD
        let {projectKey, sessionId} = extractPeerId(peerId);
=======
        let {projectKey} = extractPeerId(peerId);
>>>>>>> 7c7aee64
        if (projectKey === _projectKey) {
            let connected_sockets = await io.in(peerId).fetchSockets();
            for (let item of connected_sockets) {
                if (item.handshake.query.identity === IDENTITIES.session) {
                    liveSessions[projectKey] = liveSessions[projectKey] || [];
                    if (userId) {
                        if (item.handshake.query.sessionInfo && item.handshake.query.sessionInfo.userID === userId) {
                            liveSessions[projectKey].push(item.handshake.query.sessionInfo);
                        }
                    } else {
                        liveSessions[projectKey].push(item.handshake.query.sessionInfo);
                    }
                }
            }
        }
    }
    respond(res, liveSessions[_projectKey] || []);
}
wsRouter.get(`/sockets-live/:projectKey`, socketsLiveByProject);

const findSessionSocketId = async (io, peerId) => {
    const connected_sockets = await io.in(peerId).fetchSockets();
    for (let item of connected_sockets) {
        if (item.handshake.query.identity === IDENTITIES.session) {
            return item.id;
        }
    }
    return null;
};

async function sessions_agents_count(io, socket) {
    let c_sessions = 0, c_agents = 0;
    if (io.sockets.adapter.rooms.get(socket.peerId)) {
        const connected_sockets = await io.in(socket.peerId).fetchSockets();

        for (let item of connected_sockets) {
            if (item.handshake.query.identity === IDENTITIES.session) {
                c_sessions++;
            } else {
                c_agents++;
            }
        }
    } else {
        c_agents = -1;
        c_sessions = -1;
    }
    return {c_sessions, c_agents};
}

async function get_all_agents_ids(io, socket) {
    let agents = [];
    if (io.sockets.adapter.rooms.get(socket.peerId)) {
        const connected_sockets = await io.in(socket.peerId).fetchSockets();
        for (let item of connected_sockets) {
            if (item.handshake.query.identity === IDENTITIES.agent) {
                agents.push(item.id);
            }
        }
    }
    return agents;
}


function extractSessionInfo(socket) {
    if (socket.handshake.query.sessionInfo !== undefined) {
        debug && console.log("received headers");
        debug && console.log(socket.handshake.headers);
        socket.handshake.query.sessionInfo = JSON.parse(socket.handshake.query.sessionInfo);

        let ua = uaParser(socket.handshake.headers['user-agent']);
        socket.handshake.query.sessionInfo.userOs = ua.os.name || null;
        socket.handshake.query.sessionInfo.userBrowser = ua.browser.name || null;
        socket.handshake.query.sessionInfo.userBrowserVersion = ua.browser.version || null;
        socket.handshake.query.sessionInfo.userDevice = ua.device.model || null;
        socket.handshake.query.sessionInfo.userDeviceType = ua.device.type || 'desktop';
        socket.handshake.query.sessionInfo.userCountry = null;
        if (geoip !== null) {
            debug && console.log(`looking for location of ${socket.handshake.headers['x-forwarded-for'] || socket.handshake.address}`);
            let country = geoip.country(socket.handshake.headers['x-forwarded-for'] || socket.handshake.address);
            socket.handshake.query.sessionInfo.userCountry = country.country.isoCode;
        }
    }
}

module.exports = {
    wsRouter,
    start: (server, prefix) => {
        createSocketIOServer(server, prefix);
        io.on('connection', async (socket) => {
            debug && console.log(`WS started:${socket.id}, Query:${JSON.stringify(socket.handshake.query)}`);
            socket.peerId = socket.handshake.query.peerId;
            socket.identity = socket.handshake.query.identity;
            let {c_sessions, c_agents} = await sessions_agents_count(io, socket);
            if (socket.identity === IDENTITIES.session) {
                if (c_sessions > 0) {
                    debug && console.log(`session already connected, refusing new connexion`);
                    io.to(socket.id).emit(SESSION_ALREADY_CONNECTED);
                    return socket.disconnect();
                }
                extractSessionInfo(socket);
                if (c_agents > 0) {
                    debug && console.log(`notifying new session about agent-existence`);
                    let agents_ids = await get_all_agents_ids(io, socket);
                    io.to(socket.id).emit(AGENTS_CONNECTED, agents_ids);
                    socket.to(socket.peerId).emit(SESSION_RECONNECTED, socket.id);
                }

            } else if (c_sessions <= 0) {
                debug && console.log(`notifying new agent about no SESSIONS`);
                io.to(socket.id).emit(NO_SESSIONS);
            }
            socket.join(socket.peerId);
            if (io.sockets.adapter.rooms.get(socket.peerId)) {
                debug && console.log(`${socket.id} joined room:${socket.peerId}, as:${socket.identity}, members:${io.sockets.adapter.rooms.get(socket.peerId).size}`);
            }
            if (socket.identity === IDENTITIES.agent) {
                if (socket.handshake.query.agentInfo !== undefined) {
                    socket.handshake.query.agentInfo = JSON.parse(socket.handshake.query.agentInfo);
                }
                socket.to(socket.peerId).emit(NEW_AGENT, socket.id, socket.handshake.query.agentInfo);
            }

            socket.on('disconnect', async () => {
                debug && console.log(`${socket.id} disconnected from ${socket.peerId}`);
                if (socket.identity === IDENTITIES.agent) {
                    socket.to(socket.peerId).emit(AGENT_DISCONNECT, socket.id);
                }
                debug && console.log("checking for number of connected agents and sessions");
                let {c_sessions, c_agents} = await sessions_agents_count(io, socket);
                if (c_sessions === -1 && c_agents === -1) {
                    debug && console.log(`room not found: ${socket.peerId}`);
                }
                if (c_sessions === 0) {
                    debug && console.log(`notifying everyone in ${socket.peerId} about no SESSIONS`);
                    socket.to(socket.peerId).emit(NO_SESSIONS);
                }
                if (c_agents === 0) {
                    debug && console.log(`notifying everyone in ${socket.peerId} about no AGENTS`);
                    socket.to(socket.peerId).emit(NO_AGENTS);
                }
            });

            socket.on(UPDATE_EVENT, async (...args) => {
                debug && console.log(`${socket.id} sent update event.`);
                if (socket.identity !== IDENTITIES.session) {
                    debug && console.log('Ignoring update event.');
                    return
                }
                socket.handshake.query.sessionInfo = {...socket.handshake.query.sessionInfo, ...args[0]};
                socket.to(socket.peerId).emit(UPDATE_EVENT, args[0]);
            });

            socket.onAny(async (eventName, ...args) => {
                if (socket.identity === IDENTITIES.session) {
                    debug && console.log(`received event:${eventName}, from:${socket.identity}, sending message to room:${socket.peerId}`);
                    socket.to(socket.peerId).emit(eventName, args[0]);
                } else {
                    debug && console.log(`received event:${eventName}, from:${socket.identity}, sending message to session of room:${socket.peerId}`);
                    let socketId = await findSessionSocketId(io, socket.peerId);
                    if (socketId === null) {
                        debug && console.log(`session not found for:${socket.peerId}`);
                        io.to(socket.id).emit(NO_SESSIONS);
                    } else {
                        debug && console.log("message sent");
                        io.to(socketId).emit(eventName, socket.id, args[0]);
                    }
                }
            });

        });
        console.log("WS server started")
        setInterval(async (io) => {
            try {
                let count = 0;
                console.log(` ====== Rooms: ${io.sockets.adapter.rooms.size} ====== `);
                const arr = Array.from(io.sockets.adapter.rooms)
                const filtered = arr.filter(room => !room[1].has(room[0]))
                for (let i of filtered) {
                    let {projectKey, sessionId} = extractPeerId(i[0]);
                    if (projectKey !== null && sessionId !== null) {
                        count++;
                    }
                }
                console.log(` ====== Valid Rooms: ${count} ====== `);
                if (debug) {
                    for (let item of filtered) {
                        console.log(`Room: ${item[0]} connected: ${item[1].size}`)
                    }
                }
            } catch (e) {
                console.error(e);
            }
        }, 20000, io);
    },
    handlers: {
        socketsList,
        socketsListByProject,
        socketsLive,
        socketsLiveByProject
    }
};<|MERGE_RESOLUTION|>--- conflicted
+++ resolved
@@ -1,13 +1,8 @@
 const _io = require('socket.io');
 const express = require('express');
 const uaParser = require('ua-parser-js');
-<<<<<<< HEAD
-const geoip2Reader = require('@maxmind/geoip2-node').Reader;
-const {extractPeerId} = require('./peerjs-server');
-=======
 const {extractPeerId} = require('../utils/helper');
 const {geoip} = require('../utils/geoIP');
->>>>>>> 7c7aee64
 const wsRouter = express.Router();
 const UPDATE_EVENT = "UPDATE_SESSION";
 const IDENTITIES = {agent: 'agent', session: 'session'};
@@ -17,10 +12,7 @@
 const AGENTS_CONNECTED = "AGENTS_CONNECTED";
 const NO_SESSIONS = "SESSION_DISCONNECTED";
 const SESSION_ALREADY_CONNECTED = "SESSION_ALREADY_CONNECTED";
-<<<<<<< HEAD
-=======
 const SESSION_RECONNECTED = "SESSION_RECONNECTED";
->>>>>>> 7c7aee64
 
 let io;
 const debug = process.env.debug === "1" || false;
@@ -121,11 +113,7 @@
     let liveSessions = {};
     let rooms = await getAvailableRooms();
     for (let peerId of rooms) {
-<<<<<<< HEAD
-        let {projectKey, sessionId} = extractPeerId(peerId);
-=======
         let {projectKey} = extractPeerId(peerId);
->>>>>>> 7c7aee64
         if (projectKey !== undefined) {
             let connected_sockets = await io.in(peerId).fetchSockets();
             for (let item of connected_sockets) {
@@ -153,11 +141,7 @@
     let liveSessions = {};
     let rooms = await getAvailableRooms();
     for (let peerId of rooms) {
-<<<<<<< HEAD
-        let {projectKey, sessionId} = extractPeerId(peerId);
-=======
         let {projectKey} = extractPeerId(peerId);
->>>>>>> 7c7aee64
         if (projectKey === _projectKey) {
             let connected_sockets = await io.in(peerId).fetchSockets();
             for (let item of connected_sockets) {
