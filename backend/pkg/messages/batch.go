--- conflicted
+++ resolved
@@ -32,10 +32,6 @@
 
 func (i *iteratorImpl) Next() bool {
 	if i.canSkip {
-<<<<<<< HEAD
-		log.Printf("skip message, type: %d, size: %d", i.msgType, i.msgSize)
-=======
->>>>>>> d3787475
 		if _, err := i.data.Seek(int64(i.msgSize), io.SeekCurrent); err != nil {
 			log.Printf("seek err: %s", err)
 			return false
@@ -52,10 +48,6 @@
 		log.Printf("can't read message type: %s", err)
 		return false
 	}
-<<<<<<< HEAD
-	log.Printf("message type: %d", i.msgType)
-=======
->>>>>>> d3787475
 
 	if i.version > 0 && messageHasSize(i.msgType) {
 		// Read message size if it is a new protocol version
@@ -64,10 +56,6 @@
 			log.Printf("can't read message size: %s", err)
 			return false
 		}
-<<<<<<< HEAD
-		log.Println("message size:", i.msgSize)
-=======
->>>>>>> d3787475
 		i.msg = &RawMessage{
 			tp:      i.msgType,
 			size:    i.msgSize,
