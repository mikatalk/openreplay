// Auto-generated, do not edit
package messages

const (
<<<<<<< HEAD
	MsgTimestamp                   = 0
	MsgSessionStart                = 1
	MsgSessionEndDeprecated        = 3
	MsgSetPageLocation             = 4
	MsgSetViewportSize             = 5
	MsgSetViewportScroll           = 6
	MsgCreateDocument              = 7
	MsgCreateElementNode           = 8
	MsgCreateTextNode              = 9
	MsgMoveNode                    = 10
	MsgRemoveNode                  = 11
	MsgSetNodeAttribute            = 12
	MsgRemoveNodeAttribute         = 13
	MsgSetNodeData                 = 14
	MsgSetCSSData                  = 15
	MsgSetNodeScroll               = 16
	MsgSetInputTarget              = 17
	MsgSetInputValue               = 18
	MsgSetInputChecked             = 19
	MsgMouseMove                   = 20
	MsgNetworkRequest              = 21
	MsgConsoleLog                  = 22
	MsgPageLoadTiming              = 23
	MsgPageRenderTiming            = 24
	MsgJSExceptionDeprecated       = 25
	MsgIntegrationEvent            = 26
	MsgCustomEvent                 = 27
	MsgUserID                      = 28
	MsgUserAnonymousID             = 29
	MsgMetadata                    = 30
	MsgPageEvent                   = 31
	MsgInputEvent                  = 32
	MsgClickEvent                  = 33
	MsgResourceEvent               = 35
	MsgCSSInsertRule               = 37
	MsgCSSDeleteRule               = 38
	MsgFetch                       = 39
	MsgProfiler                    = 40
	MsgOTable                      = 41
	MsgStateAction                 = 42
	MsgRedux                       = 44
	MsgVuex                        = 45
	MsgMobX                        = 46
	MsgNgRx                        = 47
	MsgGraphQL                     = 48
	MsgPerformanceTrack            = 49
	MsgStringDict                  = 50
	MsgSetNodeAttributeDict        = 51
	MsgDOMDrop                     = 52
	MsgResourceTiming              = 53
	MsgConnectionInformation       = 54
	MsgSetPageVisibility           = 55
	MsgPerformanceTrackAggr        = 56
	MsgLoadFontFace                = 57
	MsgSetNodeFocus                = 58
	MsgLongTask                    = 59
	MsgSetNodeAttributeURLBased    = 60
	MsgSetCSSDataURLBased          = 61
	MsgIssueEventDeprecated        = 62
	MsgTechnicalInfo               = 63
	MsgCustomIssue                 = 64
	MsgAssetCache                  = 66
	MsgCSSInsertRuleURLBased       = 67
	MsgMouseClick                  = 69
	MsgCreateIFrameDocument        = 70
	MsgAdoptedSSReplaceURLBased    = 71
	MsgAdoptedSSReplace            = 72
	MsgAdoptedSSInsertRuleURLBased = 73
	MsgAdoptedSSInsertRule         = 74
	MsgAdoptedSSDeleteRule         = 75
	MsgAdoptedSSAddOwner           = 76
	MsgAdoptedSSRemoveOwner        = 77
	MsgJSException                 = 78
	MsgZustand                     = 79
	MsgBatchMeta                   = 80
	MsgBatchMetadata               = 81
	MsgPartitionedMessage          = 82
	MsgIssueEvent                  = 125
	MsgSessionEnd                  = 126
	MsgSessionSearch               = 127
	MsgInputChange                 = 112
	MsgSelectionChange             = 113
	MsgMouseThrashing              = 114
	MsgIOSBatchMeta                = 107
	MsgIOSSessionStart             = 90
	MsgIOSSessionEnd               = 91
	MsgIOSMetadata                 = 92
	MsgIOSCustomEvent              = 93
	MsgIOSUserID                   = 94
	MsgIOSUserAnonymousID          = 95
	MsgIOSScreenChanges            = 96
	MsgIOSCrash                    = 97
	MsgIOSScreenEnter              = 98
	MsgIOSScreenLeave              = 99
	MsgIOSClickEvent               = 100
	MsgIOSInputEvent               = 101
	MsgIOSPerformanceEvent         = 102
	MsgIOSLog                      = 103
	MsgIOSInternalError            = 104
	MsgIOSNetworkCall              = 105
	MsgIOSPerformanceAggregated    = 110
	MsgIOSIssueEvent               = 111
=======
    MsgTimestamp = 0
    MsgSessionStart = 1
    MsgSessionEndDeprecated = 3
    MsgSetPageLocation = 4
    MsgSetViewportSize = 5
    MsgSetViewportScroll = 6
    MsgCreateDocument = 7
    MsgCreateElementNode = 8
    MsgCreateTextNode = 9
    MsgMoveNode = 10
    MsgRemoveNode = 11
    MsgSetNodeAttribute = 12
    MsgRemoveNodeAttribute = 13
    MsgSetNodeData = 14
    MsgSetCSSData = 15
    MsgSetNodeScroll = 16
    MsgSetInputTarget = 17
    MsgSetInputValue = 18
    MsgSetInputChecked = 19
    MsgMouseMove = 20
    MsgNetworkRequest = 21
    MsgConsoleLog = 22
    MsgPageLoadTiming = 23
    MsgPageRenderTiming = 24
    MsgJSExceptionDeprecated = 25
    MsgIntegrationEvent = 26
    MsgCustomEvent = 27
    MsgUserID = 28
    MsgUserAnonymousID = 29
    MsgMetadata = 30
    MsgPageEvent = 31
    MsgInputEvent = 32
    MsgCSSInsertRule = 37
    MsgCSSDeleteRule = 38
    MsgFetch = 39
    MsgProfiler = 40
    MsgOTable = 41
    MsgStateAction = 42
    MsgRedux = 44
    MsgVuex = 45
    MsgMobX = 46
    MsgNgRx = 47
    MsgGraphQL = 48
    MsgPerformanceTrack = 49
    MsgStringDict = 50
    MsgSetNodeAttributeDict = 51
    MsgResourceTiming = 53
    MsgConnectionInformation = 54
    MsgSetPageVisibility = 55
    MsgPerformanceTrackAggr = 56
    MsgLoadFontFace = 57
    MsgSetNodeFocus = 58
    MsgLongTask = 59
    MsgSetNodeAttributeURLBased = 60
    MsgSetCSSDataURLBased = 61
    MsgIssueEventDeprecated = 62
    MsgTechnicalInfo = 63
    MsgCustomIssue = 64
    MsgAssetCache = 66
    MsgCSSInsertRuleURLBased = 67
    MsgMouseClick = 69
    MsgCreateIFrameDocument = 70
    MsgAdoptedSSReplaceURLBased = 71
    MsgAdoptedSSReplace = 72
    MsgAdoptedSSInsertRuleURLBased = 73
    MsgAdoptedSSInsertRule = 74
    MsgAdoptedSSDeleteRule = 75
    MsgAdoptedSSAddOwner = 76
    MsgAdoptedSSRemoveOwner = 77
    MsgJSException = 78
    MsgZustand = 79
    MsgBatchMeta = 80
    MsgBatchMetadata = 81
    MsgPartitionedMessage = 82
    MsgIssueEvent = 125
    MsgSessionEnd = 126
    MsgSessionSearch = 127
    MsgIOSBatchMeta = 107
    MsgIOSSessionStart = 90
    MsgIOSSessionEnd = 91
    MsgIOSMetadata = 92
    MsgIOSCustomEvent = 93
    MsgIOSUserID = 94
    MsgIOSUserAnonymousID = 95
    MsgIOSScreenChanges = 96
    MsgIOSCrash = 97
    MsgIOSScreenEnter = 98
    MsgIOSScreenLeave = 99
    MsgIOSClickEvent = 100
    MsgIOSInputEvent = 101
    MsgIOSPerformanceEvent = 102
    MsgIOSLog = 103
    MsgIOSInternalError = 104
    MsgIOSNetworkCall = 105
    MsgIOSPerformanceAggregated = 110
    MsgIOSIssueEvent = 111
>>>>>>> fc8604db
)


type Timestamp struct {
	message
	Timestamp uint64
}

func (msg *Timestamp) Encode() []byte {
	buf := make([]byte, 11)
	buf[0] = 0
	p := 1
	p = WriteUint(msg.Timestamp, buf, p)
	return buf[:p]
}

func (msg *Timestamp) Decode() Message {
	return msg
}

func (msg *Timestamp) TypeID() int {
	return 0
}

type SessionStart struct {
	message
	Timestamp uint64
	ProjectID uint64
	TrackerVersion string
	RevID string
	UserUUID string
	UserAgent string
	UserOS string
	UserOSVersion string
	UserBrowser string
	UserBrowserVersion string
	UserDevice string
	UserDeviceType string
	UserDeviceMemorySize uint64
	UserDeviceHeapSize uint64
	UserCountry string
	UserID string
}

func (msg *SessionStart) Encode() []byte {
	buf := make([]byte, 161+len(msg.TrackerVersion)+len(msg.RevID)+len(msg.UserUUID)+len(msg.UserAgent)+len(msg.UserOS)+len(msg.UserOSVersion)+len(msg.UserBrowser)+len(msg.UserBrowserVersion)+len(msg.UserDevice)+len(msg.UserDeviceType)+len(msg.UserCountry)+len(msg.UserID))
	buf[0] = 1
	p := 1
	p = WriteUint(msg.Timestamp, buf, p)
	p = WriteUint(msg.ProjectID, buf, p)
	p = WriteString(msg.TrackerVersion, buf, p)
	p = WriteString(msg.RevID, buf, p)
	p = WriteString(msg.UserUUID, buf, p)
	p = WriteString(msg.UserAgent, buf, p)
	p = WriteString(msg.UserOS, buf, p)
	p = WriteString(msg.UserOSVersion, buf, p)
	p = WriteString(msg.UserBrowser, buf, p)
	p = WriteString(msg.UserBrowserVersion, buf, p)
	p = WriteString(msg.UserDevice, buf, p)
	p = WriteString(msg.UserDeviceType, buf, p)
	p = WriteUint(msg.UserDeviceMemorySize, buf, p)
	p = WriteUint(msg.UserDeviceHeapSize, buf, p)
	p = WriteString(msg.UserCountry, buf, p)
	p = WriteString(msg.UserID, buf, p)
	return buf[:p]
}

func (msg *SessionStart) Decode() Message {
	return msg
}

func (msg *SessionStart) TypeID() int {
	return 1
}

type SessionEndDeprecated struct {
	message
	Timestamp uint64
}

func (msg *SessionEndDeprecated) Encode() []byte {
	buf := make([]byte, 11)
	buf[0] = 3
	p := 1
	p = WriteUint(msg.Timestamp, buf, p)
	return buf[:p]
}

func (msg *SessionEndDeprecated) Decode() Message {
	return msg
}

func (msg *SessionEndDeprecated) TypeID() int {
	return 3
}

type SetPageLocation struct {
	message
	URL string
	Referrer string
	NavigationStart uint64
}

func (msg *SetPageLocation) Encode() []byte {
	buf := make([]byte, 31+len(msg.URL)+len(msg.Referrer))
	buf[0] = 4
	p := 1
	p = WriteString(msg.URL, buf, p)
	p = WriteString(msg.Referrer, buf, p)
	p = WriteUint(msg.NavigationStart, buf, p)
	return buf[:p]
}

func (msg *SetPageLocation) Decode() Message {
	return msg
}

func (msg *SetPageLocation) TypeID() int {
	return 4
}

type SetViewportSize struct {
	message
	Width uint64
	Height uint64
}

func (msg *SetViewportSize) Encode() []byte {
	buf := make([]byte, 21)
	buf[0] = 5
	p := 1
	p = WriteUint(msg.Width, buf, p)
	p = WriteUint(msg.Height, buf, p)
	return buf[:p]
}

func (msg *SetViewportSize) Decode() Message {
	return msg
}

func (msg *SetViewportSize) TypeID() int {
	return 5
}

type SetViewportScroll struct {
	message
	X int64
	Y int64
}

func (msg *SetViewportScroll) Encode() []byte {
	buf := make([]byte, 21)
	buf[0] = 6
	p := 1
	p = WriteInt(msg.X, buf, p)
	p = WriteInt(msg.Y, buf, p)
	return buf[:p]
}

func (msg *SetViewportScroll) Decode() Message {
	return msg
}

func (msg *SetViewportScroll) TypeID() int {
	return 6
}

type CreateDocument struct {
	message

}

func (msg *CreateDocument) Encode() []byte {
	buf := make([]byte, 1)
	buf[0] = 7
	p := 1

	return buf[:p]
}

func (msg *CreateDocument) Decode() Message {
	return msg
}

func (msg *CreateDocument) TypeID() int {
	return 7
}

type CreateElementNode struct {
	message
	ID uint64
	ParentID uint64
	index uint64
	Tag string
	SVG bool
}

func (msg *CreateElementNode) Encode() []byte {
	buf := make([]byte, 51+len(msg.Tag))
	buf[0] = 8
	p := 1
	p = WriteUint(msg.ID, buf, p)
	p = WriteUint(msg.ParentID, buf, p)
	p = WriteUint(msg.index, buf, p)
	p = WriteString(msg.Tag, buf, p)
	p = WriteBoolean(msg.SVG, buf, p)
	return buf[:p]
}

func (msg *CreateElementNode) Decode() Message {
	return msg
}

func (msg *CreateElementNode) TypeID() int {
	return 8
}

type CreateTextNode struct {
	message
	ID uint64
	ParentID uint64
	Index uint64
}

func (msg *CreateTextNode) Encode() []byte {
	buf := make([]byte, 31)
	buf[0] = 9
	p := 1
	p = WriteUint(msg.ID, buf, p)
	p = WriteUint(msg.ParentID, buf, p)
	p = WriteUint(msg.Index, buf, p)
	return buf[:p]
}

func (msg *CreateTextNode) Decode() Message {
	return msg
}

func (msg *CreateTextNode) TypeID() int {
	return 9
}

type MoveNode struct {
	message
	ID uint64
	ParentID uint64
	Index uint64
}

func (msg *MoveNode) Encode() []byte {
	buf := make([]byte, 31)
	buf[0] = 10
	p := 1
	p = WriteUint(msg.ID, buf, p)
	p = WriteUint(msg.ParentID, buf, p)
	p = WriteUint(msg.Index, buf, p)
	return buf[:p]
}

func (msg *MoveNode) Decode() Message {
	return msg
}

func (msg *MoveNode) TypeID() int {
	return 10
}

type RemoveNode struct {
	message
	ID uint64
}

func (msg *RemoveNode) Encode() []byte {
	buf := make([]byte, 11)
	buf[0] = 11
	p := 1
	p = WriteUint(msg.ID, buf, p)
	return buf[:p]
}

func (msg *RemoveNode) Decode() Message {
	return msg
}

func (msg *RemoveNode) TypeID() int {
	return 11
}

type SetNodeAttribute struct {
	message
	ID uint64
	Name string
	Value string
}

func (msg *SetNodeAttribute) Encode() []byte {
	buf := make([]byte, 31+len(msg.Name)+len(msg.Value))
	buf[0] = 12
	p := 1
	p = WriteUint(msg.ID, buf, p)
	p = WriteString(msg.Name, buf, p)
	p = WriteString(msg.Value, buf, p)
	return buf[:p]
}

func (msg *SetNodeAttribute) Decode() Message {
	return msg
}

func (msg *SetNodeAttribute) TypeID() int {
	return 12
}

type RemoveNodeAttribute struct {
	message
	ID uint64
	Name string
}

func (msg *RemoveNodeAttribute) Encode() []byte {
	buf := make([]byte, 21+len(msg.Name))
	buf[0] = 13
	p := 1
	p = WriteUint(msg.ID, buf, p)
	p = WriteString(msg.Name, buf, p)
	return buf[:p]
}

func (msg *RemoveNodeAttribute) Decode() Message {
	return msg
}

func (msg *RemoveNodeAttribute) TypeID() int {
	return 13
}

type SetNodeData struct {
	message
	ID uint64
	Data string
}

func (msg *SetNodeData) Encode() []byte {
	buf := make([]byte, 21+len(msg.Data))
	buf[0] = 14
	p := 1
	p = WriteUint(msg.ID, buf, p)
	p = WriteString(msg.Data, buf, p)
	return buf[:p]
}

func (msg *SetNodeData) Decode() Message {
	return msg
}

func (msg *SetNodeData) TypeID() int {
	return 14
}

type SetCSSData struct {
	message
	ID uint64
	Data string
}

func (msg *SetCSSData) Encode() []byte {
	buf := make([]byte, 21+len(msg.Data))
	buf[0] = 15
	p := 1
	p = WriteUint(msg.ID, buf, p)
	p = WriteString(msg.Data, buf, p)
	return buf[:p]
}

func (msg *SetCSSData) Decode() Message {
	return msg
}

func (msg *SetCSSData) TypeID() int {
	return 15
}

type SetNodeScroll struct {
	message
	ID uint64
	X int64
	Y int64
}

func (msg *SetNodeScroll) Encode() []byte {
	buf := make([]byte, 31)
	buf[0] = 16
	p := 1
	p = WriteUint(msg.ID, buf, p)
	p = WriteInt(msg.X, buf, p)
	p = WriteInt(msg.Y, buf, p)
	return buf[:p]
}

func (msg *SetNodeScroll) Decode() Message {
	return msg
}

func (msg *SetNodeScroll) TypeID() int {
	return 16
}

type SetInputTarget struct {
	message
	ID uint64
	Label string
}

func (msg *SetInputTarget) Encode() []byte {
	buf := make([]byte, 21+len(msg.Label))
	buf[0] = 17
	p := 1
	p = WriteUint(msg.ID, buf, p)
	p = WriteString(msg.Label, buf, p)
	return buf[:p]
}

func (msg *SetInputTarget) Decode() Message {
	return msg
}

func (msg *SetInputTarget) TypeID() int {
	return 17
}

type SetInputValue struct {
	message
	ID uint64
	Value string
	Mask int64
}

func (msg *SetInputValue) Encode() []byte {
	buf := make([]byte, 31+len(msg.Value))
	buf[0] = 18
	p := 1
	p = WriteUint(msg.ID, buf, p)
	p = WriteString(msg.Value, buf, p)
	p = WriteInt(msg.Mask, buf, p)
	return buf[:p]
}

func (msg *SetInputValue) Decode() Message {
	return msg
}

func (msg *SetInputValue) TypeID() int {
	return 18
}

type SetInputChecked struct {
	message
	ID uint64
	Checked bool
}

func (msg *SetInputChecked) Encode() []byte {
	buf := make([]byte, 21)
	buf[0] = 19
	p := 1
	p = WriteUint(msg.ID, buf, p)
	p = WriteBoolean(msg.Checked, buf, p)
	return buf[:p]
}

func (msg *SetInputChecked) Decode() Message {
	return msg
}

func (msg *SetInputChecked) TypeID() int {
	return 19
}

type MouseMove struct {
	message
	X uint64
	Y uint64
}

func (msg *MouseMove) Encode() []byte {
	buf := make([]byte, 21)
	buf[0] = 20
	p := 1
	p = WriteUint(msg.X, buf, p)
	p = WriteUint(msg.Y, buf, p)
	return buf[:p]
}

func (msg *MouseMove) Decode() Message {
	return msg
}

func (msg *MouseMove) TypeID() int {
	return 20
}

type NetworkRequest struct {
	message
	Type string
	Method string
	URL string
	Request string
	Response string
	Status uint64
	Timestamp uint64
	Duration uint64
}

func (msg *NetworkRequest) Encode() []byte {
	buf := make([]byte, 81+len(msg.Type)+len(msg.Method)+len(msg.URL)+len(msg.Request)+len(msg.Response))
	buf[0] = 21
	p := 1
	p = WriteString(msg.Type, buf, p)
	p = WriteString(msg.Method, buf, p)
	p = WriteString(msg.URL, buf, p)
	p = WriteString(msg.Request, buf, p)
	p = WriteString(msg.Response, buf, p)
	p = WriteUint(msg.Status, buf, p)
	p = WriteUint(msg.Timestamp, buf, p)
	p = WriteUint(msg.Duration, buf, p)
	return buf[:p]
}

func (msg *NetworkRequest) Decode() Message {
	return msg
}

func (msg *NetworkRequest) TypeID() int {
	return 21
}

type ConsoleLog struct {
	message
	Level string
	Value string
}

func (msg *ConsoleLog) Encode() []byte {
	buf := make([]byte, 21+len(msg.Level)+len(msg.Value))
	buf[0] = 22
	p := 1
	p = WriteString(msg.Level, buf, p)
	p = WriteString(msg.Value, buf, p)
	return buf[:p]
}

func (msg *ConsoleLog) Decode() Message {
	return msg
}

func (msg *ConsoleLog) TypeID() int {
	return 22
}

type PageLoadTiming struct {
	message
	RequestStart uint64
	ResponseStart uint64
	ResponseEnd uint64
	DomContentLoadedEventStart uint64
	DomContentLoadedEventEnd uint64
	LoadEventStart uint64
	LoadEventEnd uint64
	FirstPaint uint64
	FirstContentfulPaint uint64
}

func (msg *PageLoadTiming) Encode() []byte {
	buf := make([]byte, 91)
	buf[0] = 23
	p := 1
	p = WriteUint(msg.RequestStart, buf, p)
	p = WriteUint(msg.ResponseStart, buf, p)
	p = WriteUint(msg.ResponseEnd, buf, p)
	p = WriteUint(msg.DomContentLoadedEventStart, buf, p)
	p = WriteUint(msg.DomContentLoadedEventEnd, buf, p)
	p = WriteUint(msg.LoadEventStart, buf, p)
	p = WriteUint(msg.LoadEventEnd, buf, p)
	p = WriteUint(msg.FirstPaint, buf, p)
	p = WriteUint(msg.FirstContentfulPaint, buf, p)
	return buf[:p]
}

func (msg *PageLoadTiming) Decode() Message {
	return msg
}

func (msg *PageLoadTiming) TypeID() int {
	return 23
}

type PageRenderTiming struct {
	message
	SpeedIndex uint64
	VisuallyComplete uint64
	TimeToInteractive uint64
}

func (msg *PageRenderTiming) Encode() []byte {
	buf := make([]byte, 31)
	buf[0] = 24
	p := 1
	p = WriteUint(msg.SpeedIndex, buf, p)
	p = WriteUint(msg.VisuallyComplete, buf, p)
	p = WriteUint(msg.TimeToInteractive, buf, p)
	return buf[:p]
}

func (msg *PageRenderTiming) Decode() Message {
	return msg
}

func (msg *PageRenderTiming) TypeID() int {
	return 24
}

type JSExceptionDeprecated struct {
	message
	Name string
	Message string
	Payload string
}

func (msg *JSExceptionDeprecated) Encode() []byte {
	buf := make([]byte, 31+len(msg.Name)+len(msg.Message)+len(msg.Payload))
	buf[0] = 25
	p := 1
	p = WriteString(msg.Name, buf, p)
	p = WriteString(msg.Message, buf, p)
	p = WriteString(msg.Payload, buf, p)
	return buf[:p]
}

func (msg *JSExceptionDeprecated) Decode() Message {
	return msg
}

func (msg *JSExceptionDeprecated) TypeID() int {
	return 25
}

type IntegrationEvent struct {
	message
	Timestamp uint64
	Source string
	Name string
	Message string
	Payload string
}

func (msg *IntegrationEvent) Encode() []byte {
	buf := make([]byte, 51+len(msg.Source)+len(msg.Name)+len(msg.Message)+len(msg.Payload))
	buf[0] = 26
	p := 1
	p = WriteUint(msg.Timestamp, buf, p)
	p = WriteString(msg.Source, buf, p)
	p = WriteString(msg.Name, buf, p)
	p = WriteString(msg.Message, buf, p)
	p = WriteString(msg.Payload, buf, p)
	return buf[:p]
}

func (msg *IntegrationEvent) Decode() Message {
	return msg
}

func (msg *IntegrationEvent) TypeID() int {
	return 26
}

type CustomEvent struct {
	message
	Name string
	Payload string
}

func (msg *CustomEvent) Encode() []byte {
	buf := make([]byte, 21+len(msg.Name)+len(msg.Payload))
	buf[0] = 27
	p := 1
	p = WriteString(msg.Name, buf, p)
	p = WriteString(msg.Payload, buf, p)
	return buf[:p]
}

func (msg *CustomEvent) Decode() Message {
	return msg
}

func (msg *CustomEvent) TypeID() int {
	return 27
}

type UserID struct {
	message
	ID string
}

func (msg *UserID) Encode() []byte {
	buf := make([]byte, 11+len(msg.ID))
	buf[0] = 28
	p := 1
	p = WriteString(msg.ID, buf, p)
	return buf[:p]
}

func (msg *UserID) Decode() Message {
	return msg
}

func (msg *UserID) TypeID() int {
	return 28
}

type UserAnonymousID struct {
	message
	ID string
}

func (msg *UserAnonymousID) Encode() []byte {
	buf := make([]byte, 11+len(msg.ID))
	buf[0] = 29
	p := 1
	p = WriteString(msg.ID, buf, p)
	return buf[:p]
}

func (msg *UserAnonymousID) Decode() Message {
	return msg
}

func (msg *UserAnonymousID) TypeID() int {
	return 29
}

type Metadata struct {
	message
	Key string
	Value string
}

func (msg *Metadata) Encode() []byte {
	buf := make([]byte, 21+len(msg.Key)+len(msg.Value))
	buf[0] = 30
	p := 1
	p = WriteString(msg.Key, buf, p)
	p = WriteString(msg.Value, buf, p)
	return buf[:p]
}

func (msg *Metadata) Decode() Message {
	return msg
}

func (msg *Metadata) TypeID() int {
	return 30
}

type PageEvent struct {
	message
	MessageID uint64
	Timestamp uint64
	URL string
	Referrer string
	Loaded bool
	RequestStart uint64
	ResponseStart uint64
	ResponseEnd uint64
	DomContentLoadedEventStart uint64
	DomContentLoadedEventEnd uint64
	LoadEventStart uint64
	LoadEventEnd uint64
	FirstPaint uint64
	FirstContentfulPaint uint64
	SpeedIndex uint64
	VisuallyComplete uint64
	TimeToInteractive uint64
}

func (msg *PageEvent) Encode() []byte {
	buf := make([]byte, 171+len(msg.URL)+len(msg.Referrer))
	buf[0] = 31
	p := 1
	p = WriteUint(msg.MessageID, buf, p)
	p = WriteUint(msg.Timestamp, buf, p)
	p = WriteString(msg.URL, buf, p)
	p = WriteString(msg.Referrer, buf, p)
	p = WriteBoolean(msg.Loaded, buf, p)
	p = WriteUint(msg.RequestStart, buf, p)
	p = WriteUint(msg.ResponseStart, buf, p)
	p = WriteUint(msg.ResponseEnd, buf, p)
	p = WriteUint(msg.DomContentLoadedEventStart, buf, p)
	p = WriteUint(msg.DomContentLoadedEventEnd, buf, p)
	p = WriteUint(msg.LoadEventStart, buf, p)
	p = WriteUint(msg.LoadEventEnd, buf, p)
	p = WriteUint(msg.FirstPaint, buf, p)
	p = WriteUint(msg.FirstContentfulPaint, buf, p)
	p = WriteUint(msg.SpeedIndex, buf, p)
	p = WriteUint(msg.VisuallyComplete, buf, p)
	p = WriteUint(msg.TimeToInteractive, buf, p)
	return buf[:p]
}

func (msg *PageEvent) Decode() Message {
	return msg
}

func (msg *PageEvent) TypeID() int {
	return 31
}

type InputEvent struct {
	message
	MessageID uint64
	Timestamp uint64
	Value string
	ValueMasked bool
	Label string
}

func (msg *InputEvent) Encode() []byte {
	buf := make([]byte, 51+len(msg.Value)+len(msg.Label))
	buf[0] = 32
	p := 1
	p = WriteUint(msg.MessageID, buf, p)
	p = WriteUint(msg.Timestamp, buf, p)
	p = WriteString(msg.Value, buf, p)
	p = WriteBoolean(msg.ValueMasked, buf, p)
	p = WriteString(msg.Label, buf, p)
	return buf[:p]
}

func (msg *InputEvent) Decode() Message {
	return msg
}

func (msg *InputEvent) TypeID() int {
	return 32
}

type CSSInsertRule struct {
	message
	ID uint64
	Rule string
	Index uint64
}

func (msg *CSSInsertRule) Encode() []byte {
	buf := make([]byte, 31+len(msg.Rule))
	buf[0] = 37
	p := 1
	p = WriteUint(msg.ID, buf, p)
	p = WriteString(msg.Rule, buf, p)
	p = WriteUint(msg.Index, buf, p)
	return buf[:p]
}

func (msg *CSSInsertRule) Decode() Message {
	return msg
}

func (msg *CSSInsertRule) TypeID() int {
	return 37
}

type CSSDeleteRule struct {
	message
	ID uint64
	Index uint64
}

func (msg *CSSDeleteRule) Encode() []byte {
	buf := make([]byte, 21)
	buf[0] = 38
	p := 1
	p = WriteUint(msg.ID, buf, p)
	p = WriteUint(msg.Index, buf, p)
	return buf[:p]
}

func (msg *CSSDeleteRule) Decode() Message {
	return msg
}

func (msg *CSSDeleteRule) TypeID() int {
	return 38
}

type Fetch struct {
	message
	Method string
	URL string
	Request string
	Response string
	Status uint64
	Timestamp uint64
	Duration uint64
}

func (msg *Fetch) Encode() []byte {
	buf := make([]byte, 71+len(msg.Method)+len(msg.URL)+len(msg.Request)+len(msg.Response))
	buf[0] = 39
	p := 1
	p = WriteString(msg.Method, buf, p)
	p = WriteString(msg.URL, buf, p)
	p = WriteString(msg.Request, buf, p)
	p = WriteString(msg.Response, buf, p)
	p = WriteUint(msg.Status, buf, p)
	p = WriteUint(msg.Timestamp, buf, p)
	p = WriteUint(msg.Duration, buf, p)
	return buf[:p]
}

func (msg *Fetch) Decode() Message {
	return msg
}

func (msg *Fetch) TypeID() int {
	return 39
}

type Profiler struct {
	message
	Name string
	Duration uint64
	Args string
	Result string
}

func (msg *Profiler) Encode() []byte {
	buf := make([]byte, 41+len(msg.Name)+len(msg.Args)+len(msg.Result))
	buf[0] = 40
	p := 1
	p = WriteString(msg.Name, buf, p)
	p = WriteUint(msg.Duration, buf, p)
	p = WriteString(msg.Args, buf, p)
	p = WriteString(msg.Result, buf, p)
	return buf[:p]
}

func (msg *Profiler) Decode() Message {
	return msg
}

func (msg *Profiler) TypeID() int {
	return 40
}

type OTable struct {
	message
	Key string
	Value string
}

func (msg *OTable) Encode() []byte {
	buf := make([]byte, 21+len(msg.Key)+len(msg.Value))
	buf[0] = 41
	p := 1
	p = WriteString(msg.Key, buf, p)
	p = WriteString(msg.Value, buf, p)
	return buf[:p]
}

func (msg *OTable) Decode() Message {
	return msg
}

func (msg *OTable) TypeID() int {
	return 41
}

type StateAction struct {
	message
	Type string
}

func (msg *StateAction) Encode() []byte {
	buf := make([]byte, 11+len(msg.Type))
	buf[0] = 42
	p := 1
	p = WriteString(msg.Type, buf, p)
	return buf[:p]
}

func (msg *StateAction) Decode() Message {
	return msg
}

func (msg *StateAction) TypeID() int {
	return 42
}

type Redux struct {
	message
	Action string
	State string
	Duration uint64
}

func (msg *Redux) Encode() []byte {
	buf := make([]byte, 31+len(msg.Action)+len(msg.State))
	buf[0] = 44
	p := 1
	p = WriteString(msg.Action, buf, p)
	p = WriteString(msg.State, buf, p)
	p = WriteUint(msg.Duration, buf, p)
	return buf[:p]
}

func (msg *Redux) Decode() Message {
	return msg
}

func (msg *Redux) TypeID() int {
	return 44
}

type Vuex struct {
	message
	Mutation string
	State string
}

func (msg *Vuex) Encode() []byte {
	buf := make([]byte, 21+len(msg.Mutation)+len(msg.State))
	buf[0] = 45
	p := 1
	p = WriteString(msg.Mutation, buf, p)
	p = WriteString(msg.State, buf, p)
	return buf[:p]
}

func (msg *Vuex) Decode() Message {
	return msg
}

func (msg *Vuex) TypeID() int {
	return 45
}

type MobX struct {
	message
	Type string
	Payload string
}

func (msg *MobX) Encode() []byte {
	buf := make([]byte, 21+len(msg.Type)+len(msg.Payload))
	buf[0] = 46
	p := 1
	p = WriteString(msg.Type, buf, p)
	p = WriteString(msg.Payload, buf, p)
	return buf[:p]
}

func (msg *MobX) Decode() Message {
	return msg
}

func (msg *MobX) TypeID() int {
	return 46
}

type NgRx struct {
	message
	Action string
	State string
	Duration uint64
}

func (msg *NgRx) Encode() []byte {
	buf := make([]byte, 31+len(msg.Action)+len(msg.State))
	buf[0] = 47
	p := 1
	p = WriteString(msg.Action, buf, p)
	p = WriteString(msg.State, buf, p)
	p = WriteUint(msg.Duration, buf, p)
	return buf[:p]
}

func (msg *NgRx) Decode() Message {
	return msg
}

func (msg *NgRx) TypeID() int {
	return 47
}

type GraphQL struct {
	message
	OperationKind string
	OperationName string
	Variables string
	Response string
}

func (msg *GraphQL) Encode() []byte {
	buf := make([]byte, 41+len(msg.OperationKind)+len(msg.OperationName)+len(msg.Variables)+len(msg.Response))
	buf[0] = 48
	p := 1
	p = WriteString(msg.OperationKind, buf, p)
	p = WriteString(msg.OperationName, buf, p)
	p = WriteString(msg.Variables, buf, p)
	p = WriteString(msg.Response, buf, p)
	return buf[:p]
}

func (msg *GraphQL) Decode() Message {
	return msg
}

func (msg *GraphQL) TypeID() int {
	return 48
}

type PerformanceTrack struct {
	message
	Frames int64
	Ticks int64
	TotalJSHeapSize uint64
	UsedJSHeapSize uint64
}

func (msg *PerformanceTrack) Encode() []byte {
	buf := make([]byte, 41)
	buf[0] = 49
	p := 1
	p = WriteInt(msg.Frames, buf, p)
	p = WriteInt(msg.Ticks, buf, p)
	p = WriteUint(msg.TotalJSHeapSize, buf, p)
	p = WriteUint(msg.UsedJSHeapSize, buf, p)
	return buf[:p]
}

func (msg *PerformanceTrack) Decode() Message {
	return msg
}

func (msg *PerformanceTrack) TypeID() int {
	return 49
}

type StringDict struct {
	message
	Key uint64
	Value string
}

func (msg *StringDict) Encode() []byte {
	buf := make([]byte, 21+len(msg.Value))
	buf[0] = 50
	p := 1
	p = WriteUint(msg.Key, buf, p)
	p = WriteString(msg.Value, buf, p)
	return buf[:p]
}

func (msg *StringDict) Decode() Message {
	return msg
}

func (msg *StringDict) TypeID() int {
	return 50
}

type SetNodeAttributeDict struct {
	message
	ID uint64
	NameKey uint64
	ValueKey uint64
}

func (msg *SetNodeAttributeDict) Encode() []byte {
	buf := make([]byte, 31)
	buf[0] = 51
	p := 1
	p = WriteUint(msg.ID, buf, p)
	p = WriteUint(msg.NameKey, buf, p)
	p = WriteUint(msg.ValueKey, buf, p)
	return buf[:p]
}

func (msg *SetNodeAttributeDict) Decode() Message {
	return msg
}

func (msg *SetNodeAttributeDict) TypeID() int {
	return 51
}

type ResourceTiming struct {
	message
	Timestamp uint64
	Duration uint64
	TTFB uint64
	HeaderSize uint64
	EncodedBodySize uint64
	DecodedBodySize uint64
	URL string
	Initiator string
}

func (msg *ResourceTiming) Encode() []byte {
	buf := make([]byte, 81+len(msg.URL)+len(msg.Initiator))
	buf[0] = 53
	p := 1
	p = WriteUint(msg.Timestamp, buf, p)
	p = WriteUint(msg.Duration, buf, p)
	p = WriteUint(msg.TTFB, buf, p)
	p = WriteUint(msg.HeaderSize, buf, p)
	p = WriteUint(msg.EncodedBodySize, buf, p)
	p = WriteUint(msg.DecodedBodySize, buf, p)
	p = WriteString(msg.URL, buf, p)
	p = WriteString(msg.Initiator, buf, p)
	return buf[:p]
}

func (msg *ResourceTiming) Decode() Message {
	return msg
}

func (msg *ResourceTiming) TypeID() int {
	return 53
}

type ConnectionInformation struct {
	message
	Downlink uint64
	Type string
}

func (msg *ConnectionInformation) Encode() []byte {
	buf := make([]byte, 21+len(msg.Type))
	buf[0] = 54
	p := 1
	p = WriteUint(msg.Downlink, buf, p)
	p = WriteString(msg.Type, buf, p)
	return buf[:p]
}

func (msg *ConnectionInformation) Decode() Message {
	return msg
}

func (msg *ConnectionInformation) TypeID() int {
	return 54
}

type SetPageVisibility struct {
	message
	hidden bool
}

func (msg *SetPageVisibility) Encode() []byte {
	buf := make([]byte, 11)
	buf[0] = 55
	p := 1
	p = WriteBoolean(msg.hidden, buf, p)
	return buf[:p]
}

func (msg *SetPageVisibility) Decode() Message {
	return msg
}

func (msg *SetPageVisibility) TypeID() int {
	return 55
}

type PerformanceTrackAggr struct {
	message
	TimestampStart uint64
	TimestampEnd uint64
	MinFPS uint64
	AvgFPS uint64
	MaxFPS uint64
	MinCPU uint64
	AvgCPU uint64
	MaxCPU uint64
	MinTotalJSHeapSize uint64
	AvgTotalJSHeapSize uint64
	MaxTotalJSHeapSize uint64
	MinUsedJSHeapSize uint64
	AvgUsedJSHeapSize uint64
	MaxUsedJSHeapSize uint64
}

func (msg *PerformanceTrackAggr) Encode() []byte {
	buf := make([]byte, 141)
	buf[0] = 56
	p := 1
	p = WriteUint(msg.TimestampStart, buf, p)
	p = WriteUint(msg.TimestampEnd, buf, p)
	p = WriteUint(msg.MinFPS, buf, p)
	p = WriteUint(msg.AvgFPS, buf, p)
	p = WriteUint(msg.MaxFPS, buf, p)
	p = WriteUint(msg.MinCPU, buf, p)
	p = WriteUint(msg.AvgCPU, buf, p)
	p = WriteUint(msg.MaxCPU, buf, p)
	p = WriteUint(msg.MinTotalJSHeapSize, buf, p)
	p = WriteUint(msg.AvgTotalJSHeapSize, buf, p)
	p = WriteUint(msg.MaxTotalJSHeapSize, buf, p)
	p = WriteUint(msg.MinUsedJSHeapSize, buf, p)
	p = WriteUint(msg.AvgUsedJSHeapSize, buf, p)
	p = WriteUint(msg.MaxUsedJSHeapSize, buf, p)
	return buf[:p]
}

func (msg *PerformanceTrackAggr) Decode() Message {
	return msg
}

func (msg *PerformanceTrackAggr) TypeID() int {
	return 56
}

type LoadFontFace struct {
	message
	ParentID uint64
	Family string
	Source string
	Descriptors string
}

func (msg *LoadFontFace) Encode() []byte {
	buf := make([]byte, 41+len(msg.Family)+len(msg.Source)+len(msg.Descriptors))
	buf[0] = 57
	p := 1
	p = WriteUint(msg.ParentID, buf, p)
	p = WriteString(msg.Family, buf, p)
	p = WriteString(msg.Source, buf, p)
	p = WriteString(msg.Descriptors, buf, p)
	return buf[:p]
}

func (msg *LoadFontFace) Decode() Message {
	return msg
}

func (msg *LoadFontFace) TypeID() int {
	return 57
}

type SetNodeFocus struct {
	message
	ID int64
}

func (msg *SetNodeFocus) Encode() []byte {
	buf := make([]byte, 11)
	buf[0] = 58
	p := 1
	p = WriteInt(msg.ID, buf, p)
	return buf[:p]
}

func (msg *SetNodeFocus) Decode() Message {
	return msg
}

func (msg *SetNodeFocus) TypeID() int {
	return 58
}

type LongTask struct {
	message
	Timestamp uint64
	Duration uint64
	Context uint64
	ContainerType uint64
	ContainerSrc string
	ContainerId string
	ContainerName string
}

func (msg *LongTask) Encode() []byte {
	buf := make([]byte, 71+len(msg.ContainerSrc)+len(msg.ContainerId)+len(msg.ContainerName))
	buf[0] = 59
	p := 1
	p = WriteUint(msg.Timestamp, buf, p)
	p = WriteUint(msg.Duration, buf, p)
	p = WriteUint(msg.Context, buf, p)
	p = WriteUint(msg.ContainerType, buf, p)
	p = WriteString(msg.ContainerSrc, buf, p)
	p = WriteString(msg.ContainerId, buf, p)
	p = WriteString(msg.ContainerName, buf, p)
	return buf[:p]
}

func (msg *LongTask) Decode() Message {
	return msg
}

func (msg *LongTask) TypeID() int {
	return 59
}

type SetNodeAttributeURLBased struct {
	message
	ID uint64
	Name string
	Value string
	BaseURL string
}

func (msg *SetNodeAttributeURLBased) Encode() []byte {
	buf := make([]byte, 41+len(msg.Name)+len(msg.Value)+len(msg.BaseURL))
	buf[0] = 60
	p := 1
	p = WriteUint(msg.ID, buf, p)
	p = WriteString(msg.Name, buf, p)
	p = WriteString(msg.Value, buf, p)
	p = WriteString(msg.BaseURL, buf, p)
	return buf[:p]
}

func (msg *SetNodeAttributeURLBased) Decode() Message {
	return msg
}

func (msg *SetNodeAttributeURLBased) TypeID() int {
	return 60
}

type SetCSSDataURLBased struct {
	message
	ID uint64
	Data string
	BaseURL string
}

func (msg *SetCSSDataURLBased) Encode() []byte {
	buf := make([]byte, 31+len(msg.Data)+len(msg.BaseURL))
	buf[0] = 61
	p := 1
	p = WriteUint(msg.ID, buf, p)
	p = WriteString(msg.Data, buf, p)
	p = WriteString(msg.BaseURL, buf, p)
	return buf[:p]
}

func (msg *SetCSSDataURLBased) Decode() Message {
	return msg
}

func (msg *SetCSSDataURLBased) TypeID() int {
	return 61
}

type IssueEventDeprecated struct {
	message
	MessageID uint64
	Timestamp uint64
	Type string
	ContextString string
	Context string
	Payload string
}

func (msg *IssueEventDeprecated) Encode() []byte {
	buf := make([]byte, 61+len(msg.Type)+len(msg.ContextString)+len(msg.Context)+len(msg.Payload))
	buf[0] = 62
	p := 1
	p = WriteUint(msg.MessageID, buf, p)
	p = WriteUint(msg.Timestamp, buf, p)
	p = WriteString(msg.Type, buf, p)
	p = WriteString(msg.ContextString, buf, p)
	p = WriteString(msg.Context, buf, p)
	p = WriteString(msg.Payload, buf, p)
	return buf[:p]
}

func (msg *IssueEventDeprecated) Decode() Message {
	return msg
}

func (msg *IssueEventDeprecated) TypeID() int {
	return 62
}

type TechnicalInfo struct {
	message
	Type string
	Value string
}

func (msg *TechnicalInfo) Encode() []byte {
	buf := make([]byte, 21+len(msg.Type)+len(msg.Value))
	buf[0] = 63
	p := 1
	p = WriteString(msg.Type, buf, p)
	p = WriteString(msg.Value, buf, p)
	return buf[:p]
}

func (msg *TechnicalInfo) Decode() Message {
	return msg
}

func (msg *TechnicalInfo) TypeID() int {
	return 63
}

type CustomIssue struct {
	message
	Name string
	Payload string
}

func (msg *CustomIssue) Encode() []byte {
	buf := make([]byte, 21+len(msg.Name)+len(msg.Payload))
	buf[0] = 64
	p := 1
	p = WriteString(msg.Name, buf, p)
	p = WriteString(msg.Payload, buf, p)
	return buf[:p]
}

func (msg *CustomIssue) Decode() Message {
	return msg
}

func (msg *CustomIssue) TypeID() int {
	return 64
}

type AssetCache struct {
	message
	URL string
}

func (msg *AssetCache) Encode() []byte {
	buf := make([]byte, 11+len(msg.URL))
	buf[0] = 66
	p := 1
	p = WriteString(msg.URL, buf, p)
	return buf[:p]
}

func (msg *AssetCache) Decode() Message {
	return msg
}

func (msg *AssetCache) TypeID() int {
	return 66
}

type CSSInsertRuleURLBased struct {
	message
	ID uint64
	Rule string
	Index uint64
	BaseURL string
}

func (msg *CSSInsertRuleURLBased) Encode() []byte {
	buf := make([]byte, 41+len(msg.Rule)+len(msg.BaseURL))
	buf[0] = 67
	p := 1
	p = WriteUint(msg.ID, buf, p)
	p = WriteString(msg.Rule, buf, p)
	p = WriteUint(msg.Index, buf, p)
	p = WriteString(msg.BaseURL, buf, p)
	return buf[:p]
}

func (msg *CSSInsertRuleURLBased) Decode() Message {
	return msg
}

func (msg *CSSInsertRuleURLBased) TypeID() int {
	return 67
}

type MouseClick struct {
	message
	ID uint64
	HesitationTime uint64
	Label string
	Selector string
}

func (msg *MouseClick) Encode() []byte {
	buf := make([]byte, 41+len(msg.Label)+len(msg.Selector))
	buf[0] = 69
	p := 1
	p = WriteUint(msg.ID, buf, p)
	p = WriteUint(msg.HesitationTime, buf, p)
	p = WriteString(msg.Label, buf, p)
	p = WriteString(msg.Selector, buf, p)
	return buf[:p]
}

func (msg *MouseClick) Decode() Message {
	return msg
}

func (msg *MouseClick) TypeID() int {
	return 69
}

type CreateIFrameDocument struct {
	message
	FrameID uint64
	ID uint64
}

func (msg *CreateIFrameDocument) Encode() []byte {
	buf := make([]byte, 21)
	buf[0] = 70
	p := 1
	p = WriteUint(msg.FrameID, buf, p)
	p = WriteUint(msg.ID, buf, p)
	return buf[:p]
}

func (msg *CreateIFrameDocument) Decode() Message {
	return msg
}

func (msg *CreateIFrameDocument) TypeID() int {
	return 70
}

type AdoptedSSReplaceURLBased struct {
	message
	SheetID uint64
	Text string
	BaseURL string
}

func (msg *AdoptedSSReplaceURLBased) Encode() []byte {
	buf := make([]byte, 31+len(msg.Text)+len(msg.BaseURL))
	buf[0] = 71
	p := 1
	p = WriteUint(msg.SheetID, buf, p)
	p = WriteString(msg.Text, buf, p)
	p = WriteString(msg.BaseURL, buf, p)
	return buf[:p]
}

func (msg *AdoptedSSReplaceURLBased) Decode() Message {
	return msg
}

func (msg *AdoptedSSReplaceURLBased) TypeID() int {
	return 71
}

type AdoptedSSReplace struct {
	message
	SheetID uint64
	Text string
}

func (msg *AdoptedSSReplace) Encode() []byte {
	buf := make([]byte, 21+len(msg.Text))
	buf[0] = 72
	p := 1
	p = WriteUint(msg.SheetID, buf, p)
	p = WriteString(msg.Text, buf, p)
	return buf[:p]
}

func (msg *AdoptedSSReplace) Decode() Message {
	return msg
}

func (msg *AdoptedSSReplace) TypeID() int {
	return 72
}

type AdoptedSSInsertRuleURLBased struct {
	message
	SheetID uint64
	Rule string
	Index uint64
	BaseURL string
}

func (msg *AdoptedSSInsertRuleURLBased) Encode() []byte {
	buf := make([]byte, 41+len(msg.Rule)+len(msg.BaseURL))
	buf[0] = 73
	p := 1
	p = WriteUint(msg.SheetID, buf, p)
	p = WriteString(msg.Rule, buf, p)
	p = WriteUint(msg.Index, buf, p)
	p = WriteString(msg.BaseURL, buf, p)
	return buf[:p]
}

func (msg *AdoptedSSInsertRuleURLBased) Decode() Message {
	return msg
}

func (msg *AdoptedSSInsertRuleURLBased) TypeID() int {
	return 73
}

type AdoptedSSInsertRule struct {
	message
	SheetID uint64
	Rule string
	Index uint64
}

func (msg *AdoptedSSInsertRule) Encode() []byte {
	buf := make([]byte, 31+len(msg.Rule))
	buf[0] = 74
	p := 1
	p = WriteUint(msg.SheetID, buf, p)
	p = WriteString(msg.Rule, buf, p)
	p = WriteUint(msg.Index, buf, p)
	return buf[:p]
}

func (msg *AdoptedSSInsertRule) Decode() Message {
	return msg
}

func (msg *AdoptedSSInsertRule) TypeID() int {
	return 74
}

type AdoptedSSDeleteRule struct {
	message
	SheetID uint64
	Index uint64
}

func (msg *AdoptedSSDeleteRule) Encode() []byte {
	buf := make([]byte, 21)
	buf[0] = 75
	p := 1
	p = WriteUint(msg.SheetID, buf, p)
	p = WriteUint(msg.Index, buf, p)
	return buf[:p]
}

func (msg *AdoptedSSDeleteRule) Decode() Message {
	return msg
}

func (msg *AdoptedSSDeleteRule) TypeID() int {
	return 75
}

type AdoptedSSAddOwner struct {
	message
	SheetID uint64
	ID uint64
}

func (msg *AdoptedSSAddOwner) Encode() []byte {
	buf := make([]byte, 21)
	buf[0] = 76
	p := 1
	p = WriteUint(msg.SheetID, buf, p)
	p = WriteUint(msg.ID, buf, p)
	return buf[:p]
}

func (msg *AdoptedSSAddOwner) Decode() Message {
	return msg
}

func (msg *AdoptedSSAddOwner) TypeID() int {
	return 76
}

type AdoptedSSRemoveOwner struct {
	message
	SheetID uint64
	ID uint64
}

func (msg *AdoptedSSRemoveOwner) Encode() []byte {
	buf := make([]byte, 21)
	buf[0] = 77
	p := 1
	p = WriteUint(msg.SheetID, buf, p)
	p = WriteUint(msg.ID, buf, p)
	return buf[:p]
}

func (msg *AdoptedSSRemoveOwner) Decode() Message {
	return msg
}

func (msg *AdoptedSSRemoveOwner) TypeID() int {
	return 77
}

type JSException struct {
	message
	Name string
	Message string
	Payload string
	Metadata string
}

func (msg *JSException) Encode() []byte {
	buf := make([]byte, 41+len(msg.Name)+len(msg.Message)+len(msg.Payload)+len(msg.Metadata))
	buf[0] = 78
	p := 1
	p = WriteString(msg.Name, buf, p)
	p = WriteString(msg.Message, buf, p)
	p = WriteString(msg.Payload, buf, p)
	p = WriteString(msg.Metadata, buf, p)
	return buf[:p]
}

func (msg *JSException) Decode() Message {
	return msg
}

func (msg *JSException) TypeID() int {
	return 78
}

type Zustand struct {
	message
	Mutation string
	State string
}

func (msg *Zustand) Encode() []byte {
	buf := make([]byte, 21+len(msg.Mutation)+len(msg.State))
	buf[0] = 79
	p := 1
	p = WriteString(msg.Mutation, buf, p)
	p = WriteString(msg.State, buf, p)
	return buf[:p]
}

func (msg *Zustand) Decode() Message {
	return msg
}

func (msg *Zustand) TypeID() int {
	return 79
}

type BatchMeta struct {
	message
	PageNo uint64
	FirstIndex uint64
	Timestamp int64
}

func (msg *BatchMeta) Encode() []byte {
	buf := make([]byte, 31)
	buf[0] = 80
	p := 1
	p = WriteUint(msg.PageNo, buf, p)
	p = WriteUint(msg.FirstIndex, buf, p)
	p = WriteInt(msg.Timestamp, buf, p)
	return buf[:p]
}

func (msg *BatchMeta) Decode() Message {
	return msg
}

func (msg *BatchMeta) TypeID() int {
	return 80
}

type BatchMetadata struct {
	message
	Version uint64
	PageNo uint64
	FirstIndex uint64
	Timestamp int64
	Location string
}

func (msg *BatchMetadata) Encode() []byte {
	buf := make([]byte, 51+len(msg.Location))
	buf[0] = 81
	p := 1
	p = WriteUint(msg.Version, buf, p)
	p = WriteUint(msg.PageNo, buf, p)
	p = WriteUint(msg.FirstIndex, buf, p)
	p = WriteInt(msg.Timestamp, buf, p)
	p = WriteString(msg.Location, buf, p)
	return buf[:p]
}

func (msg *BatchMetadata) Decode() Message {
	return msg
}

func (msg *BatchMetadata) TypeID() int {
	return 81
}

type PartitionedMessage struct {
	message
	PartNo uint64
	PartTotal uint64
}

func (msg *PartitionedMessage) Encode() []byte {
	buf := make([]byte, 21)
	buf[0] = 82
	p := 1
	p = WriteUint(msg.PartNo, buf, p)
	p = WriteUint(msg.PartTotal, buf, p)
	return buf[:p]
}

func (msg *PartitionedMessage) Decode() Message {
	return msg
}

func (msg *PartitionedMessage) TypeID() int {
	return 82
}

type IssueEvent struct {
	message
	MessageID uint64
	Timestamp uint64
	Type string
	ContextString string
	Context string
	Payload string
	URL string
}

func (msg *IssueEvent) Encode() []byte {
	buf := make([]byte, 71+len(msg.Type)+len(msg.ContextString)+len(msg.Context)+len(msg.Payload)+len(msg.URL))
	buf[0] = 125
	p := 1
	p = WriteUint(msg.MessageID, buf, p)
	p = WriteUint(msg.Timestamp, buf, p)
	p = WriteString(msg.Type, buf, p)
	p = WriteString(msg.ContextString, buf, p)
	p = WriteString(msg.Context, buf, p)
	p = WriteString(msg.Payload, buf, p)
	p = WriteString(msg.URL, buf, p)
	return buf[:p]
}

func (msg *IssueEvent) Decode() Message {
	return msg
}

func (msg *IssueEvent) TypeID() int {
	return 125
}

type SessionEnd struct {
	message
	Timestamp uint64
	EncryptionKey string
}

func (msg *SessionEnd) Encode() []byte {
	buf := make([]byte, 21+len(msg.EncryptionKey))
	buf[0] = 126
	p := 1
	p = WriteUint(msg.Timestamp, buf, p)
	p = WriteString(msg.EncryptionKey, buf, p)
	return buf[:p]
}

func (msg *SessionEnd) Decode() Message {
	return msg
}

func (msg *SessionEnd) TypeID() int {
	return 126
}

type SessionSearch struct {
	message
	Timestamp uint64
	Partition uint64
}

func (msg *SessionSearch) Encode() []byte {
	buf := make([]byte, 21)
	buf[0] = 127
	p := 1
	p = WriteUint(msg.Timestamp, buf, p)
	p = WriteUint(msg.Partition, buf, p)
	return buf[:p]
}

func (msg *SessionSearch) Decode() Message {
	return msg
}

func (msg *SessionSearch) TypeID() int {
	return 127
}

type InputChange struct {
	message
	ID             uint64
	Value          string
	ValueMasked    bool
	Label          string
	HesitationTime int64
	InputDuration  int64
}

func (msg *InputChange) Encode() []byte {
	buf := make([]byte, 61+len(msg.Value)+len(msg.Label))
	buf[0] = 112
	p := 1
	p = WriteUint(msg.ID, buf, p)
	p = WriteString(msg.Value, buf, p)
	p = WriteBoolean(msg.ValueMasked, buf, p)
	p = WriteString(msg.Label, buf, p)
	p = WriteInt(msg.HesitationTime, buf, p)
	p = WriteInt(msg.InputDuration, buf, p)
	return buf[:p]
}

func (msg *InputChange) Decode() Message {
	return msg
}

func (msg *InputChange) TypeID() int {
	return 112
}

type SelectionChange struct {
	message
	SelectionStart uint64
	SelectionEnd   uint64
	Selection      string
}

func (msg *SelectionChange) Encode() []byte {
	buf := make([]byte, 31+len(msg.Selection))
	buf[0] = 113
	p := 1
	p = WriteUint(msg.SelectionStart, buf, p)
	p = WriteUint(msg.SelectionEnd, buf, p)
	p = WriteString(msg.Selection, buf, p)
	return buf[:p]
}

func (msg *SelectionChange) Decode() Message {
	return msg
}

func (msg *SelectionChange) TypeID() int {
	return 113
}

type MouseThrashing struct {
	message
	Timestamp uint64
}

func (msg *MouseThrashing) Encode() []byte {
	buf := make([]byte, 11)
	buf[0] = 114
	p := 1
	p = WriteUint(msg.Timestamp, buf, p)
	return buf[:p]
}

func (msg *MouseThrashing) Decode() Message {
	return msg
}

func (msg *MouseThrashing) TypeID() int {
	return 114
}

type IOSBatchMeta struct {
	message
	Timestamp uint64
	Length uint64
	FirstIndex uint64
}

func (msg *IOSBatchMeta) Encode() []byte {
	buf := make([]byte, 31)
	buf[0] = 107
	p := 1
	p = WriteUint(msg.Timestamp, buf, p)
	p = WriteUint(msg.Length, buf, p)
	p = WriteUint(msg.FirstIndex, buf, p)
	return buf[:p]
}

func (msg *IOSBatchMeta) Decode() Message {
	return msg
}

func (msg *IOSBatchMeta) TypeID() int {
	return 107
}

type IOSSessionStart struct {
	message
	Timestamp uint64
	ProjectID uint64
	TrackerVersion string
	RevID string
	UserUUID string
	UserOS string
	UserOSVersion string
	UserDevice string
	UserDeviceType string
	UserCountry string
}

func (msg *IOSSessionStart) Encode() []byte {
	buf := make([]byte, 101+len(msg.TrackerVersion)+len(msg.RevID)+len(msg.UserUUID)+len(msg.UserOS)+len(msg.UserOSVersion)+len(msg.UserDevice)+len(msg.UserDeviceType)+len(msg.UserCountry))
	buf[0] = 90
	p := 1
	p = WriteUint(msg.Timestamp, buf, p)
	p = WriteUint(msg.ProjectID, buf, p)
	p = WriteString(msg.TrackerVersion, buf, p)
	p = WriteString(msg.RevID, buf, p)
	p = WriteString(msg.UserUUID, buf, p)
	p = WriteString(msg.UserOS, buf, p)
	p = WriteString(msg.UserOSVersion, buf, p)
	p = WriteString(msg.UserDevice, buf, p)
	p = WriteString(msg.UserDeviceType, buf, p)
	p = WriteString(msg.UserCountry, buf, p)
	return buf[:p]
}

func (msg *IOSSessionStart) Decode() Message {
	return msg
}

func (msg *IOSSessionStart) TypeID() int {
	return 90
}

type IOSSessionEnd struct {
	message
	Timestamp uint64
}

func (msg *IOSSessionEnd) Encode() []byte {
	buf := make([]byte, 11)
	buf[0] = 91
	p := 1
	p = WriteUint(msg.Timestamp, buf, p)
	return buf[:p]
}

func (msg *IOSSessionEnd) Decode() Message {
	return msg
}

func (msg *IOSSessionEnd) TypeID() int {
	return 91
}

type IOSMetadata struct {
	message
	Timestamp uint64
	Length uint64
	Key string
	Value string
}

func (msg *IOSMetadata) Encode() []byte {
	buf := make([]byte, 41+len(msg.Key)+len(msg.Value))
	buf[0] = 92
	p := 1
	p = WriteUint(msg.Timestamp, buf, p)
	p = WriteUint(msg.Length, buf, p)
	p = WriteString(msg.Key, buf, p)
	p = WriteString(msg.Value, buf, p)
	return buf[:p]
}

func (msg *IOSMetadata) Decode() Message {
	return msg
}

func (msg *IOSMetadata) TypeID() int {
	return 92
}

type IOSCustomEvent struct {
	message
	Timestamp uint64
	Length uint64
	Name string
	Payload string
}

func (msg *IOSCustomEvent) Encode() []byte {
	buf := make([]byte, 41+len(msg.Name)+len(msg.Payload))
	buf[0] = 93
	p := 1
	p = WriteUint(msg.Timestamp, buf, p)
	p = WriteUint(msg.Length, buf, p)
	p = WriteString(msg.Name, buf, p)
	p = WriteString(msg.Payload, buf, p)
	return buf[:p]
}

func (msg *IOSCustomEvent) Decode() Message {
	return msg
}

func (msg *IOSCustomEvent) TypeID() int {
	return 93
}

type IOSUserID struct {
	message
	Timestamp uint64
	Length uint64
	Value string
}

func (msg *IOSUserID) Encode() []byte {
	buf := make([]byte, 31+len(msg.Value))
	buf[0] = 94
	p := 1
	p = WriteUint(msg.Timestamp, buf, p)
	p = WriteUint(msg.Length, buf, p)
	p = WriteString(msg.Value, buf, p)
	return buf[:p]
}

func (msg *IOSUserID) Decode() Message {
	return msg
}

func (msg *IOSUserID) TypeID() int {
	return 94
}

type IOSUserAnonymousID struct {
	message
	Timestamp uint64
	Length uint64
	Value string
}

func (msg *IOSUserAnonymousID) Encode() []byte {
	buf := make([]byte, 31+len(msg.Value))
	buf[0] = 95
	p := 1
	p = WriteUint(msg.Timestamp, buf, p)
	p = WriteUint(msg.Length, buf, p)
	p = WriteString(msg.Value, buf, p)
	return buf[:p]
}

func (msg *IOSUserAnonymousID) Decode() Message {
	return msg
}

func (msg *IOSUserAnonymousID) TypeID() int {
	return 95
}

type IOSScreenChanges struct {
	message
	Timestamp uint64
	Length uint64
	X uint64
	Y uint64
	Width uint64
	Height uint64
}

func (msg *IOSScreenChanges) Encode() []byte {
	buf := make([]byte, 61)
	buf[0] = 96
	p := 1
	p = WriteUint(msg.Timestamp, buf, p)
	p = WriteUint(msg.Length, buf, p)
	p = WriteUint(msg.X, buf, p)
	p = WriteUint(msg.Y, buf, p)
	p = WriteUint(msg.Width, buf, p)
	p = WriteUint(msg.Height, buf, p)
	return buf[:p]
}

func (msg *IOSScreenChanges) Decode() Message {
	return msg
}

func (msg *IOSScreenChanges) TypeID() int {
	return 96
}

type IOSCrash struct {
	message
	Timestamp uint64
	Length uint64
	Name string
	Reason string
	Stacktrace string
}

func (msg *IOSCrash) Encode() []byte {
	buf := make([]byte, 51+len(msg.Name)+len(msg.Reason)+len(msg.Stacktrace))
	buf[0] = 97
	p := 1
	p = WriteUint(msg.Timestamp, buf, p)
	p = WriteUint(msg.Length, buf, p)
	p = WriteString(msg.Name, buf, p)
	p = WriteString(msg.Reason, buf, p)
	p = WriteString(msg.Stacktrace, buf, p)
	return buf[:p]
}

func (msg *IOSCrash) Decode() Message {
	return msg
}

func (msg *IOSCrash) TypeID() int {
	return 97
}

type IOSScreenEnter struct {
	message
	Timestamp uint64
	Length uint64
	Title string
	ViewName string
}

func (msg *IOSScreenEnter) Encode() []byte {
	buf := make([]byte, 41+len(msg.Title)+len(msg.ViewName))
	buf[0] = 98
	p := 1
	p = WriteUint(msg.Timestamp, buf, p)
	p = WriteUint(msg.Length, buf, p)
	p = WriteString(msg.Title, buf, p)
	p = WriteString(msg.ViewName, buf, p)
	return buf[:p]
}

func (msg *IOSScreenEnter) Decode() Message {
	return msg
}

func (msg *IOSScreenEnter) TypeID() int {
	return 98
}

type IOSScreenLeave struct {
	message
	Timestamp uint64
	Length uint64
	Title string
	ViewName string
}

func (msg *IOSScreenLeave) Encode() []byte {
	buf := make([]byte, 41+len(msg.Title)+len(msg.ViewName))
	buf[0] = 99
	p := 1
	p = WriteUint(msg.Timestamp, buf, p)
	p = WriteUint(msg.Length, buf, p)
	p = WriteString(msg.Title, buf, p)
	p = WriteString(msg.ViewName, buf, p)
	return buf[:p]
}

func (msg *IOSScreenLeave) Decode() Message {
	return msg
}

func (msg *IOSScreenLeave) TypeID() int {
	return 99
}

type IOSClickEvent struct {
	message
	Timestamp uint64
	Length uint64
	Label string
	X uint64
	Y uint64
}

func (msg *IOSClickEvent) Encode() []byte {
	buf := make([]byte, 51+len(msg.Label))
	buf[0] = 100
	p := 1
	p = WriteUint(msg.Timestamp, buf, p)
	p = WriteUint(msg.Length, buf, p)
	p = WriteString(msg.Label, buf, p)
	p = WriteUint(msg.X, buf, p)
	p = WriteUint(msg.Y, buf, p)
	return buf[:p]
}

func (msg *IOSClickEvent) Decode() Message {
	return msg
}

func (msg *IOSClickEvent) TypeID() int {
	return 100
}

type IOSInputEvent struct {
	message
	Timestamp uint64
	Length uint64
	Value string
	ValueMasked bool
	Label string
}

func (msg *IOSInputEvent) Encode() []byte {
	buf := make([]byte, 51+len(msg.Value)+len(msg.Label))
	buf[0] = 101
	p := 1
	p = WriteUint(msg.Timestamp, buf, p)
	p = WriteUint(msg.Length, buf, p)
	p = WriteString(msg.Value, buf, p)
	p = WriteBoolean(msg.ValueMasked, buf, p)
	p = WriteString(msg.Label, buf, p)
	return buf[:p]
}

func (msg *IOSInputEvent) Decode() Message {
	return msg
}

func (msg *IOSInputEvent) TypeID() int {
	return 101
}

type IOSPerformanceEvent struct {
	message
	Timestamp uint64
	Length uint64
	Name string
	Value uint64
}

func (msg *IOSPerformanceEvent) Encode() []byte {
	buf := make([]byte, 41+len(msg.Name))
	buf[0] = 102
	p := 1
	p = WriteUint(msg.Timestamp, buf, p)
	p = WriteUint(msg.Length, buf, p)
	p = WriteString(msg.Name, buf, p)
	p = WriteUint(msg.Value, buf, p)
	return buf[:p]
}

func (msg *IOSPerformanceEvent) Decode() Message {
	return msg
}

func (msg *IOSPerformanceEvent) TypeID() int {
	return 102
}

type IOSLog struct {
	message
	Timestamp uint64
	Length uint64
	Severity string
	Content string
}

func (msg *IOSLog) Encode() []byte {
	buf := make([]byte, 41+len(msg.Severity)+len(msg.Content))
	buf[0] = 103
	p := 1
	p = WriteUint(msg.Timestamp, buf, p)
	p = WriteUint(msg.Length, buf, p)
	p = WriteString(msg.Severity, buf, p)
	p = WriteString(msg.Content, buf, p)
	return buf[:p]
}

func (msg *IOSLog) Decode() Message {
	return msg
}

func (msg *IOSLog) TypeID() int {
	return 103
}

type IOSInternalError struct {
	message
	Timestamp uint64
	Length uint64
	Content string
}

func (msg *IOSInternalError) Encode() []byte {
	buf := make([]byte, 31+len(msg.Content))
	buf[0] = 104
	p := 1
	p = WriteUint(msg.Timestamp, buf, p)
	p = WriteUint(msg.Length, buf, p)
	p = WriteString(msg.Content, buf, p)
	return buf[:p]
}

func (msg *IOSInternalError) Decode() Message {
	return msg
}

func (msg *IOSInternalError) TypeID() int {
	return 104
}

type IOSNetworkCall struct {
	message
	Timestamp uint64
	Length uint64
	Duration uint64
	Headers string
	Body string
	URL string
	Success bool
	Method string
	Status uint64
}

func (msg *IOSNetworkCall) Encode() []byte {
	buf := make([]byte, 91+len(msg.Headers)+len(msg.Body)+len(msg.URL)+len(msg.Method))
	buf[0] = 105
	p := 1
	p = WriteUint(msg.Timestamp, buf, p)
	p = WriteUint(msg.Length, buf, p)
	p = WriteUint(msg.Duration, buf, p)
	p = WriteString(msg.Headers, buf, p)
	p = WriteString(msg.Body, buf, p)
	p = WriteString(msg.URL, buf, p)
	p = WriteBoolean(msg.Success, buf, p)
	p = WriteString(msg.Method, buf, p)
	p = WriteUint(msg.Status, buf, p)
	return buf[:p]
}

func (msg *IOSNetworkCall) Decode() Message {
	return msg
}

func (msg *IOSNetworkCall) TypeID() int {
	return 105
}

type IOSPerformanceAggregated struct {
	message
	TimestampStart uint64
	TimestampEnd uint64
	MinFPS uint64
	AvgFPS uint64
	MaxFPS uint64
	MinCPU uint64
	AvgCPU uint64
	MaxCPU uint64
	MinMemory uint64
	AvgMemory uint64
	MaxMemory uint64
	MinBattery uint64
	AvgBattery uint64
	MaxBattery uint64
}

func (msg *IOSPerformanceAggregated) Encode() []byte {
	buf := make([]byte, 141)
	buf[0] = 110
	p := 1
	p = WriteUint(msg.TimestampStart, buf, p)
	p = WriteUint(msg.TimestampEnd, buf, p)
	p = WriteUint(msg.MinFPS, buf, p)
	p = WriteUint(msg.AvgFPS, buf, p)
	p = WriteUint(msg.MaxFPS, buf, p)
	p = WriteUint(msg.MinCPU, buf, p)
	p = WriteUint(msg.AvgCPU, buf, p)
	p = WriteUint(msg.MaxCPU, buf, p)
	p = WriteUint(msg.MinMemory, buf, p)
	p = WriteUint(msg.AvgMemory, buf, p)
	p = WriteUint(msg.MaxMemory, buf, p)
	p = WriteUint(msg.MinBattery, buf, p)
	p = WriteUint(msg.AvgBattery, buf, p)
	p = WriteUint(msg.MaxBattery, buf, p)
	return buf[:p]
}

func (msg *IOSPerformanceAggregated) Decode() Message {
	return msg
}

func (msg *IOSPerformanceAggregated) TypeID() int {
	return 110
}

type IOSIssueEvent struct {
	message
	Timestamp uint64
	Type string
	ContextString string
	Context string
	Payload string
}

func (msg *IOSIssueEvent) Encode() []byte {
	buf := make([]byte, 51+len(msg.Type)+len(msg.ContextString)+len(msg.Context)+len(msg.Payload))
	buf[0] = 111
	p := 1
	p = WriteUint(msg.Timestamp, buf, p)
	p = WriteString(msg.Type, buf, p)
	p = WriteString(msg.ContextString, buf, p)
	p = WriteString(msg.Context, buf, p)
	p = WriteString(msg.Payload, buf, p)
	return buf[:p]
}

func (msg *IOSIssueEvent) Decode() Message {
	return msg
}

func (msg *IOSIssueEvent) TypeID() int {
	return 111
}
<|MERGE_RESOLUTION|>--- conflicted
+++ resolved
@@ -2,7 +2,6 @@
 package messages
 
 const (
-<<<<<<< HEAD
 	MsgTimestamp                   = 0
 	MsgSessionStart                = 1
 	MsgSessionEndDeprecated        = 3
@@ -105,104 +104,6 @@
 	MsgIOSNetworkCall              = 105
 	MsgIOSPerformanceAggregated    = 110
 	MsgIOSIssueEvent               = 111
-=======
-    MsgTimestamp = 0
-    MsgSessionStart = 1
-    MsgSessionEndDeprecated = 3
-    MsgSetPageLocation = 4
-    MsgSetViewportSize = 5
-    MsgSetViewportScroll = 6
-    MsgCreateDocument = 7
-    MsgCreateElementNode = 8
-    MsgCreateTextNode = 9
-    MsgMoveNode = 10
-    MsgRemoveNode = 11
-    MsgSetNodeAttribute = 12
-    MsgRemoveNodeAttribute = 13
-    MsgSetNodeData = 14
-    MsgSetCSSData = 15
-    MsgSetNodeScroll = 16
-    MsgSetInputTarget = 17
-    MsgSetInputValue = 18
-    MsgSetInputChecked = 19
-    MsgMouseMove = 20
-    MsgNetworkRequest = 21
-    MsgConsoleLog = 22
-    MsgPageLoadTiming = 23
-    MsgPageRenderTiming = 24
-    MsgJSExceptionDeprecated = 25
-    MsgIntegrationEvent = 26
-    MsgCustomEvent = 27
-    MsgUserID = 28
-    MsgUserAnonymousID = 29
-    MsgMetadata = 30
-    MsgPageEvent = 31
-    MsgInputEvent = 32
-    MsgCSSInsertRule = 37
-    MsgCSSDeleteRule = 38
-    MsgFetch = 39
-    MsgProfiler = 40
-    MsgOTable = 41
-    MsgStateAction = 42
-    MsgRedux = 44
-    MsgVuex = 45
-    MsgMobX = 46
-    MsgNgRx = 47
-    MsgGraphQL = 48
-    MsgPerformanceTrack = 49
-    MsgStringDict = 50
-    MsgSetNodeAttributeDict = 51
-    MsgResourceTiming = 53
-    MsgConnectionInformation = 54
-    MsgSetPageVisibility = 55
-    MsgPerformanceTrackAggr = 56
-    MsgLoadFontFace = 57
-    MsgSetNodeFocus = 58
-    MsgLongTask = 59
-    MsgSetNodeAttributeURLBased = 60
-    MsgSetCSSDataURLBased = 61
-    MsgIssueEventDeprecated = 62
-    MsgTechnicalInfo = 63
-    MsgCustomIssue = 64
-    MsgAssetCache = 66
-    MsgCSSInsertRuleURLBased = 67
-    MsgMouseClick = 69
-    MsgCreateIFrameDocument = 70
-    MsgAdoptedSSReplaceURLBased = 71
-    MsgAdoptedSSReplace = 72
-    MsgAdoptedSSInsertRuleURLBased = 73
-    MsgAdoptedSSInsertRule = 74
-    MsgAdoptedSSDeleteRule = 75
-    MsgAdoptedSSAddOwner = 76
-    MsgAdoptedSSRemoveOwner = 77
-    MsgJSException = 78
-    MsgZustand = 79
-    MsgBatchMeta = 80
-    MsgBatchMetadata = 81
-    MsgPartitionedMessage = 82
-    MsgIssueEvent = 125
-    MsgSessionEnd = 126
-    MsgSessionSearch = 127
-    MsgIOSBatchMeta = 107
-    MsgIOSSessionStart = 90
-    MsgIOSSessionEnd = 91
-    MsgIOSMetadata = 92
-    MsgIOSCustomEvent = 93
-    MsgIOSUserID = 94
-    MsgIOSUserAnonymousID = 95
-    MsgIOSScreenChanges = 96
-    MsgIOSCrash = 97
-    MsgIOSScreenEnter = 98
-    MsgIOSScreenLeave = 99
-    MsgIOSClickEvent = 100
-    MsgIOSInputEvent = 101
-    MsgIOSPerformanceEvent = 102
-    MsgIOSLog = 103
-    MsgIOSInternalError = 104
-    MsgIOSNetworkCall = 105
-    MsgIOSPerformanceAggregated = 110
-    MsgIOSIssueEvent = 111
->>>>>>> fc8604db
 )
 
 
