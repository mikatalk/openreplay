--- conflicted
+++ resolved
@@ -135,11 +135,7 @@
 		UserUUID:        userUUID,
 		SessionID:       strconv.FormatUint(tokenData.ID, 10),
 		BeaconSizeLimit: e.cfg.BeaconSizeLimit,
-<<<<<<< HEAD
-		Timestamp:       e.services.Flaker.ExtractTimestamp(tokenData.ID),
-=======
 		StartTimestamp:  int64(flakeid.ExtractTimestamp(tokenData.ID)),
->>>>>>> d3787475
 	})
 }
 
