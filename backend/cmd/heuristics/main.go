package main

import (
	"log"
	"openreplay/backend/pkg/queue/types"
	"os"
	"os/signal"
	"syscall"
	"time"

	"openreplay/backend/internal/config/heuristics"
	"openreplay/backend/pkg/handlers"
	web2 "openreplay/backend/pkg/handlers/web"
	"openreplay/backend/pkg/intervals"
	logger "openreplay/backend/pkg/log"
	"openreplay/backend/pkg/messages"
	"openreplay/backend/pkg/queue"
	"openreplay/backend/pkg/sessions"
)

func main() {
	log.SetFlags(log.LstdFlags | log.LUTC | log.Llongfile)

	// Load service configuration
	cfg := heuristics.New()

	// HandlersFabric returns the list of message handlers we want to be applied to each incoming message.
	handlersFabric := func() []handlers.MessageProcessor {
		return []handlers.MessageProcessor{
			// web handlers
			&web2.ClickRageDetector{},
			&web2.CpuIssueDetector{},
			&web2.DeadClickDetector{},
			&web2.MemoryIssueDetector{},
			&web2.NetworkIssueDetector{},
			&web2.PerformanceAggregator{},
			// iOS's handlers
			//&ios2.AppNotResponding{},
			//&ios2.ClickRageDetector{},
			//&ios2.PerformanceAggregator{},
			// Other handlers (you can add your custom handlers here)
			//&custom.CustomHandler{},
		}
	}

	// Create handler's aggregator
	builderMap := sessions.NewBuilderMap(handlersFabric)

	// Init logger
	statsLogger := logger.NewQueueStats(cfg.LoggerTimeout)

	// Init producer and consumer for data bus
	producer := queue.NewProducer(cfg.MessageSizeLimit, true)
	consumer := queue.NewMessageConsumer(
		cfg.GroupHeuristics,
		[]string{
			cfg.TopicRawWeb,
		},
		func(sessionID uint64, iter messages.Iterator, meta *types.Meta) {
			for iter.Next() {
				statsLogger.Collect(sessionID, meta)
<<<<<<< HEAD
				builderMap.HandleMessage(sessionID, iter.Message(), iter.Message().Meta().Index)
=======
				builderMap.HandleMessage(sessionID, iter.Message().Decode(), iter.Message().Meta().Index)
>>>>>>> d3787475
			}
		},
		false,
		cfg.MessageSizeLimit,
	)

	log.Printf("Heuristics service started\n")

	sigchan := make(chan os.Signal, 1)
	signal.Notify(sigchan, syscall.SIGINT, syscall.SIGTERM)

	tick := time.Tick(intervals.EVENTS_COMMIT_INTERVAL * time.Millisecond)
	for {
		select {
		case sig := <-sigchan:
			log.Printf("Caught signal %v: terminating\n", sig)
			producer.Close(cfg.ProducerTimeout)
			consumer.Commit()
			consumer.Close()
			os.Exit(0)
		case <-tick:
			builderMap.IterateReadyMessages(func(sessionID uint64, readyMsg messages.Message) {
				producer.Produce(cfg.TopicAnalytics, sessionID, messages.Encode(readyMsg))
			})
			producer.Flush(cfg.ProducerTimeout)
			consumer.Commit()
		default:
			if err := consumer.ConsumeNext(); err != nil {
				log.Fatalf("Error on consuming: %v", err)
			}
		}
	}
}<|MERGE_RESOLUTION|>--- conflicted
+++ resolved
@@ -59,11 +59,7 @@
 		func(sessionID uint64, iter messages.Iterator, meta *types.Meta) {
 			for iter.Next() {
 				statsLogger.Collect(sessionID, meta)
-<<<<<<< HEAD
-				builderMap.HandleMessage(sessionID, iter.Message(), iter.Message().Meta().Index)
-=======
 				builderMap.HandleMessage(sessionID, iter.Message().Decode(), iter.Message().Meta().Index)
->>>>>>> d3787475
 			}
 		},
 		false,
