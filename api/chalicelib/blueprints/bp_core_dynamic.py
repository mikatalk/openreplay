from chalice import Blueprint, Response

from chalicelib import _overrides
from chalicelib.core import boarding
from chalicelib.core import errors
from chalicelib.core import license
from chalicelib.core import metadata, errors_favorite_viewed, slack, alerts, sessions, integrations_manager, assist
from chalicelib.core import notifications
from chalicelib.core import projects
from chalicelib.core import signup
from chalicelib.core import tenants
from chalicelib.core import users
from chalicelib.core import webhook
<<<<<<< HEAD
from chalicelib.core import license
from chalicelib.core import assist
=======
>>>>>>> aecd5447
from chalicelib.core.collaboration_slack import Slack
from chalicelib.utils import captcha
from chalicelib.utils import helper
from chalicelib.utils.helper import environ

app = Blueprint(__name__)
_overrides.chalice_app(app)


@app.route('/login', methods=['POST'], authorizer=None)
def login():
    data = app.current_request.json_body
    if helper.allow_captcha() and not captcha.is_valid(data["g-recaptcha-response"]):
        return {"errors": ["Invalid captcha."]}
    r = users.authenticate(data['email'], data['password'],
                           for_plugin=False
                           )
    if r is None:
        return Response(status_code=401, body={
            'errors': ['You’ve entered invalid Email or Password.']
        })

    tenant_id = r.pop("tenantId")

    r["limits"] = {
        "teamMember": -1,
        "projects": -1,
        "metadata": metadata.get_remaining_metadata_with_count(tenant_id)}

    c = tenants.get_by_tenant_id(tenant_id)
    c.pop("createdAt")
    c["projects"] = projects.get_projects(tenant_id=tenant_id, recording_state=True, recorded=True,
                                          stack_integrations=True, version=True)
    c["smtp"] = helper.has_smtp()
<<<<<<< HEAD
    c["iceServers"]= assist.get_ice_servers()
=======
    c["iceServers"] = assist.get_ice_servers()
>>>>>>> aecd5447
    return {
        'jwt': r.pop('jwt'),
        'data': {
            "user": r,
            "client": c
        }
    }


@app.route('/account', methods=['GET'])
def get_account(context):
    r = users.get(tenant_id=context['tenantId'], user_id=context['userId'])
    return {
        'data': {
            **r,
            "limits": {
                "teamMember": -1,
                "projects": -1,
                "metadata": metadata.get_remaining_metadata_with_count(context['tenantId'])
            },
            **license.get_status(context["tenantId"]),
            "smtp": helper.has_smtp(),
            "iceServers": assist.get_ice_servers()
        }
    }


@app.route('/projects', methods=['GET'])
def get_projects(context):
    return {"data": projects.get_projects(tenant_id=context["tenantId"], recording_state=True, gdpr=True, recorded=True,
                                          stack_integrations=True, version=True)}


@app.route('/projects', methods=['POST', 'PUT'])
def create_project(context):
    data = app.current_request.json_body
    return projects.create(tenant_id=context["tenantId"], user_id=context["userId"], data=data)


@app.route('/projects/{projectId}', methods=['POST', 'PUT'])
def create_edit_project(projectId, context):
    data = app.current_request.json_body

    return projects.edit(tenant_id=context["tenantId"], user_id=context["userId"], data=data, project_id=projectId)


@app.route('/projects/{projectId}', methods=['GET'])
def get_project(projectId, context):
    data = projects.get_project(tenant_id=context["tenantId"], project_id=projectId, include_last_session=True,
                                include_gdpr=True)
    if data is None:
        return {"errors": ["project not found"]}
    return {"data": data}


@app.route('/projects/{projectId}', methods=['DELETE'])
def delete_project(projectId, context):
    return projects.delete(tenant_id=context["tenantId"], user_id=context["userId"], project_id=projectId)


@app.route('/projects/limit', methods=['GET'])
def get_projects_limit(context):
    return {"data": {
        "current": projects.count_by_tenant(tenant_id=context["tenantId"]),
        "remaining": -1
    }}


@app.route('/client', methods=['GET'])
def get_client(context):
    r = tenants.get_by_tenant_id(context['tenantId'])
    if r is not None:
        r.pop("createdAt")
        r["projects"] = projects.get_projects(tenant_id=context['tenantId'], recording_state=True, recorded=True,
                                              stack_integrations=True, version=True)
    return {
        'data': r
    }


@app.route('/client/new_api_key', methods=['GET'])
def generate_new_tenant_token(context):
    return {
        'data': tenants.generate_new_api_key(context['tenantId'])
    }


@app.route('/client', methods=['PUT', 'POST'])
def put_client(context):
    data = app.current_request.json_body
    return tenants.update(tenant_id=context["tenantId"], user_id=context["userId"], data=data)


@app.route('/signup', methods=['GET'], authorizer=None)
def get_all_signup():
    return {"data": tenants.tenants_exists()}


@app.route('/signup', methods=['POST', 'PUT'], authorizer=None)
def signup_handler():
    data = app.current_request.json_body
    return signup.create_step1(data)


@app.route('/integrations/slack', methods=['POST', 'PUT'])
def add_slack_client(context):
    data = app.current_request.json_body
    if "url" not in data or "name" not in data:
        return {"errors": ["please provide a url and a name"]}
    n = Slack.add_channel(tenant_id=context["tenantId"], url=data["url"], name=data["name"])
    if n is None:
        return {
            "errors": ["We couldn't send you a test message on your Slack channel. Please verify your webhook url."]
        }
    return {"data": n}


@app.route('/integrations/slack/{integrationId}', methods=['POST', 'PUT'])
def edit_slack_integration(integrationId, context):
    data = app.current_request.json_body
    if data.get("url") and len(data["url"]) > 0:
        old = webhook.get(tenant_id=context["tenantId"], webhook_id=integrationId)
        if old["endpoint"] != data["url"]:
            if not Slack.say_hello(data["url"]):
                return {
                    "errors": [
                        "We couldn't send you a test message on your Slack channel. Please verify your webhook url."]
                }
    return {"data": webhook.update(tenant_id=context["tenantId"], webhook_id=integrationId,
                                   changes={"name": data.get("name", ""), "endpoint": data["url"]})}


@app.route('/{projectId}/errors/search', methods=['POST'])
def errors_search(projectId, context):
    data = app.current_request.json_body
    params = app.current_request.query_params
    if params is None:
        params = {}

    return errors.search(data, projectId, user_id=context["userId"], status=params.get("status", "ALL"),
                         favorite_only="favorite" in params)


@app.route('/{projectId}/errors/stats', methods=['GET'])
def errors_stats(projectId, context):
    params = app.current_request.query_params
    if params is None:
        params = {}

    return errors.stats(projectId, user_id=context["userId"], **params)


@app.route('/{projectId}/errors/{errorId}', methods=['GET'])
def errors_get_details(projectId, errorId, context):
    params = app.current_request.query_params
    if params is None:
        params = {}

    data = errors.get_details(project_id=projectId, user_id=context["userId"], error_id=errorId, **params)
    if data.get("data") is not None:
        errors_favorite_viewed.viewed_error(project_id=projectId, user_id=context['userId'], error_id=errorId)
    return data


@app.route('/{projectId}/errors/{errorId}/stats', methods=['GET'])
def errors_get_details_right_column(projectId, errorId, context):
    params = app.current_request.query_params
    if params is None:
        params = {}

    data = errors.get_details_chart(project_id=projectId, user_id=context["userId"], error_id=errorId, **params)
    return data


@app.route('/{projectId}/errors/{errorId}/sourcemaps', methods=['GET'])
def errors_get_details_sourcemaps(projectId, errorId, context):
    data = errors.get_trace(project_id=projectId, error_id=errorId)
    if "errors" in data:
        return data
    return {
        'data': data
    }


@app.route('/async/alerts/notifications/{step}', methods=['POST', 'PUT'], authorizer=None)
def send_alerts_notification_async(step):
    data = app.current_request.json_body
    if data.pop("auth") != environ["async_Token"]:
        return {"errors": ["missing auth"]}
    if step == "slack":
        slack.send_batch(notifications_list=data.get("notifications"))
    elif step == "email":
        alerts.send_by_email_batch(notifications_list=data.get("notifications"))
    elif step == "webhook":
        webhook.trigger_batch(data_list=data.get("notifications"))


@app.route('/notifications', methods=['GET'])
def get_notifications(context):
    return {"data": notifications.get_all(tenant_id=context['tenantId'], user_id=context['userId'])}


@app.route('/notifications/{notificationId}/view', methods=['GET'])
def view_notifications(notificationId, context):
    return {"data": notifications.view_notification(notification_ids=[notificationId], user_id=context['userId'])}


@app.route('/notifications/view', methods=['POST', 'PUT'])
def batch_view_notifications(context):
    data = app.current_request.json_body
    return {"data": notifications.view_notification(notification_ids=data.get("ids", []),
                                                    startTimestamp=data.get("startTimestamp"),
                                                    endTimestamp=data.get("endTimestamp"),
                                                    user_id=context['userId'],
                                                    tenant_id=context["tenantId"])}


@app.route('/notifications', methods=['POST', 'PUT'], authorizer=None)
def create_notifications():
    data = app.current_request.json_body
    if data.get("token", "") != "nF46JdQqAM5v9KI9lPMpcu8o9xiJGvNNWOGL7TJP":
        return {"errors": ["missing token"]}
    return notifications.create(data.get("notifications", []))


@app.route('/boarding', methods=['GET'])
def get_boarding_state(context):
    return {"data": boarding.get_state(tenant_id=context["tenantId"])}


@app.route('/boarding/installing', methods=['GET'])
def get_boarding_state_installing(context):
    return {"data": boarding.get_state_installing(tenant_id=context["tenantId"])}


@app.route('/boarding/identify-users', methods=['GET'])
def get_boarding_state_identify_users(context):
    return {"data": boarding.get_state_identify_users(tenant_id=context["tenantId"])}


@app.route('/boarding/manage-users', methods=['GET'])
def get_boarding_state_manage_users(context):
    return {"data": boarding.get_state_manage_users(tenant_id=context["tenantId"])}


@app.route('/boarding/integrations', methods=['GET'])
def get_boarding_state_integrations(context):
    return {"data": boarding.get_state_integrations(tenant_id=context["tenantId"])}


# this endpoint supports both jira & github based on `provider` attribute
@app.route('/integrations/issues', methods=['POST', 'PUT'])
def add_edit_jira_cloud_github(context):
    data = app.current_request.json_body
    provider = data.get("provider", "").upper()
    error, integration = integrations_manager.get_integration(tool=provider, tenant_id=context["tenantId"],
                                                              user_id=context["userId"])
    if error is not None:
        return error
    return {"data": integration.add_edit(data=data)}


@app.route('/integrations/slack/{integrationId}', methods=['GET'])
def get_slack_webhook(integrationId, context):
    return {"data": webhook.get(tenant_id=context["tenantId"], webhook_id=integrationId)}


@app.route('/integrations/slack/channels', methods=['GET'])
def get_slack_integration(context):
    return {"data": webhook.get_by_type(tenant_id=context["tenantId"], webhook_type='slack')}


@app.route('/integrations/slack/{integrationId}', methods=['DELETE'])
def delete_slack_integration(integrationId, context):
    return webhook.delete(context["tenantId"], integrationId)


@app.route('/webhooks', methods=['POST', 'PUT'])
def add_edit_webhook(context):
    data = app.current_request.json_body
    return {"data": webhook.add_edit(tenant_id=context["tenantId"], data=data, replace_none=True)}


@app.route('/webhooks', methods=['GET'])
def get_webhooks(context):
    return {"data": webhook.get_by_tenant(tenant_id=context["tenantId"], replace_none=True)}


@app.route('/webhooks/{webhookId}', methods=['DELETE'])
def delete_webhook(webhookId, context):
    return {"data": webhook.delete(tenant_id=context["tenantId"], webhook_id=webhookId)}


@app.route('/client/members', methods=['GET'])
def get_members(context):
    return {"data": users.get_members(tenant_id=context['tenantId'])}


@app.route('/client/members', methods=['PUT', 'POST'])
def add_member(context):
    data = app.current_request.json_body
    return users.create_member(tenant_id=context['tenantId'], user_id=context['userId'], data=data)


@app.route('/users/invitation', methods=['GET'], authorizer=None)
def process_invitation_link():
    params = app.current_request.query_params
    if params is None or len(params.get("token", "")) < 64:
        return {"errors": ["please provide a valid invitation"]}
    user = users.get_by_invitation_token(params["token"])
    if user is None:
        return {"errors": ["invitation not found"]}
    if user["expiredInvitation"]:
        return {"errors": ["expired invitation, please ask your admin to send a new one"]}
    if user["expiredChange"] is not None and not user["expiredChange"] \
            and user["changePwdToken"] is not None and user["changePwdAge"] < -5 * 60:
        pass_token = user["changePwdToken"]
    else:
        pass_token = users.allow_password_change(user_id=user["userId"])
    return Response(
        status_code=307,
        body='',
        headers={'Location': environ["SITE_URL"] + environ["change_password_link"] % (params["token"], pass_token),
                 'Content-Type': 'text/plain'})


@app.route('/password/reset', methods=['POST', 'PUT'], authorizer=None)
def change_password_by_invitation():
    data = app.current_request.json_body
    if data is None or len(data.get("invitation", "")) < 64 or len(data.get("pass", "")) < 8:
        return {"errors": ["please provide a valid invitation & pass"]}
    user = users.get_by_invitation_token(token=data["invitation"], pass_token=data["pass"])
    if user is None:
        return {"errors": ["invitation not found"]}
    if user["expiredChange"]:
        return {"errors": ["expired change, please re-use the invitation link"]}

    return users.set_password_invitation(new_password=data["password"], user_id=user["userId"])


@app.route('/client/members/{memberId}', methods=['PUT', 'POST'])
def edit_member(memberId, context):
    data = app.current_request.json_body
    return users.edit(tenant_id=context['tenantId'], editor_id=context['userId'], changes=data,
                      user_id_to_update=memberId)


@app.route('/client/members/{memberId}/reset', methods=['GET'])
def reset_reinvite_member(memberId, context):
    return users.reset_member(tenant_id=context['tenantId'], editor_id=context['userId'], user_id_to_update=memberId)


@app.route('/client/members/{memberId}', methods=['DELETE'])
def delete_member(memberId, context):
    return users.delete_member(tenant_id=context["tenantId"], user_id=context['userId'], id_to_delete=memberId)


@app.route('/account/new_api_key', methods=['GET'])
def generate_new_user_token(context):
    return {"data": users.generate_new_api_key(user_id=context['userId'])}


@app.route('/account', methods=['POST', 'PUT'])
def edit_account(context):
    data = app.current_request.json_body
    return users.edit(tenant_id=context['tenantId'], user_id_to_update=context['userId'], changes=data,
                      editor_id=context['userId'])


@app.route('/account/password', methods=['PUT', 'POST'])
def change_client_password(context):
    data = app.current_request.json_body
    return users.change_password(email=context['email'], old_password=data["oldPassword"],
                                 new_password=data["newPassword"], tenant_id=context["tenantId"],
                                 user_id=context["userId"])


@app.route('/metadata/session_search', methods=['GET'])
def search_sessions_by_metadata(context):
    params = app.current_request.query_params
    if params is None:
        return {"errors": ["please provide a key&value for search"]}
    value = params.get('value', '')
    key = params.get('key', '')
    project_id = params.get('projectId')
    if len(value) == 0 and len(key) == 0:
        return {"errors": ["please provide a key&value for search"]}
    if len(value) == 0:
        return {"errors": ["please provide a value for search"]}
    if len(key) == 0:
        return {"errors": ["please provide a key for search"]}
    return {
        "data": sessions.search_by_metadata(tenant_id=context["tenantId"], user_id=context["userId"], m_value=value,
                                            m_key=key,
                                            project_id=project_id)}


@app.route('/plans', methods=['GET'])
def get_current_plan(context):
    return {
        "data": license.get_status(context["tenantId"])
    }


@app.route('/alerts/notifications', methods=['POST', 'PUT'], authorizer=None)
def send_alerts_notifications():
    data = app.current_request.json_body
    return {"data": alerts.process_notifications(data.get("notifications", []))}<|MERGE_RESOLUTION|>--- conflicted
+++ resolved
@@ -11,11 +11,8 @@
 from chalicelib.core import tenants
 from chalicelib.core import users
 from chalicelib.core import webhook
-<<<<<<< HEAD
 from chalicelib.core import license
 from chalicelib.core import assist
-=======
->>>>>>> aecd5447
 from chalicelib.core.collaboration_slack import Slack
 from chalicelib.utils import captcha
 from chalicelib.utils import helper
@@ -50,11 +47,7 @@
     c["projects"] = projects.get_projects(tenant_id=tenant_id, recording_state=True, recorded=True,
                                           stack_integrations=True, version=True)
     c["smtp"] = helper.has_smtp()
-<<<<<<< HEAD
-    c["iceServers"]= assist.get_ice_servers()
-=======
     c["iceServers"] = assist.get_ice_servers()
->>>>>>> aecd5447
     return {
         'jwt': r.pop('jwt'),
         'data': {
