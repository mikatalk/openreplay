--- conflicted
+++ resolved
@@ -116,10 +116,6 @@
 
 
 def __complete_retention(rows, start_date, end_date=None):
-<<<<<<< HEAD
-    if rows is None or len(rows) == 0:
-        return rows
-=======
     if rows is None:
         return []
     max_week = 10
@@ -144,7 +140,6 @@
 def __complete_acquisition(rows, start_date, end_date=None):
     if rows is None:
         return []
->>>>>>> b64b052f
     max_week = 10
     week = 0
     delta_date = 0
@@ -193,13 +188,8 @@
 
 
 @dev.timed
-<<<<<<< HEAD
-def get_retention(project_id, startTimestamp=TimeUTC.now(delta_days=-70), endTimestamp=TimeUTC.now(), filters=[],
-                  **args):
-=======
 def users_retention(project_id, startTimestamp=TimeUTC.now(delta_days=-70), endTimestamp=TimeUTC.now(), filters=[],
                     **args):
->>>>>>> b64b052f
     startTimestamp = TimeUTC.trunc_week(startTimestamp)
     endTimestamp = startTimestamp + 10 * TimeUTC.MS_WEEK
     pg_sub_query = __get_constraints(project_id=project_id, data=args, duration=True, main_table="sessions",
@@ -261,12 +251,7 @@
                                ARRAY_AGG(DISTINCT connexions_list.user_id)                        AS connected_users
                         FROM (SELECT DISTINCT user_id, MIN(DATE_TRUNC('week', to_timestamp(start_ts / 1000))) AS first_connexion_week
                               FROM sessions
-<<<<<<< HEAD
-                              WHERE {" AND ".join(pg_sub_query)}
-                                AND user_id IS NOT NULL 
-=======
                               WHERE {" AND ".join(pg_sub_query)} 
->>>>>>> b64b052f
                                 AND NOT EXISTS((SELECT 1
                                                 FROM sessions AS bsess
                                                 WHERE bsess.start_ts<%(startTimestamp)s
@@ -291,10 +276,6 @@
         # print(cur.mogrify(pg_query, params))
         cur.execute(cur.mogrify(pg_query, params))
         rows = cur.fetchall()
-<<<<<<< HEAD
-        rows = __compute_retention_percentage(helper.list_to_camel_case(rows))
-    return __complete_retention(rows=rows, start_date=startTimestamp, end_date=TimeUTC.now())
-=======
         rows = __compute_weekly_percentage(helper.list_to_camel_case(rows))
     return {
         "startTimestamp": startTimestamp,
@@ -832,5 +813,4 @@
         "startTimestamp": startTimestamp,
         "filters": [{"type": "EVENT_TYPE", "value": event_type}, {"type": "EVENT_VALUE", "value": event_value}],
         "chart": helper.list_to_camel_case(rows)
-    }
->>>>>>> b64b052f
+    }