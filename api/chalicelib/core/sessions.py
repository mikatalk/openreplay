from typing import List

import schemas
from chalicelib.core import events, metadata, events_ios, \
    sessions_mobs, issues, projects, errors, resources, assist, performance_event
from chalicelib.utils import pg_client, helper, metrics_helper

SESSION_PROJECTION_COLS = """s.project_id,
s.session_id::text AS session_id,
s.user_uuid,
s.user_id,
s.user_os,
s.user_browser,
s.user_device,
s.user_device_type,
s.user_country,
s.start_ts,
s.duration,
s.events_count,
s.pages_count,
s.errors_count,
s.user_anonymous_id,
s.platform,
s.issue_score,
to_jsonb(s.issue_types) AS issue_types,
favorite_sessions.session_id NOTNULL            AS favorite,
COALESCE((SELECT TRUE
 FROM public.user_viewed_sessions AS fs
 WHERE s.session_id = fs.session_id
   AND fs.user_id = %(userId)s LIMIT 1), FALSE) AS viewed """


def __group_metadata(session, project_metadata):
    meta = {}
    for m in project_metadata.keys():
        if project_metadata[m] is not None and session.get(m) is not None:
            meta[project_metadata[m]] = session[m]
        session.pop(m)
    return meta


def get_by_id2_pg(project_id, session_id, user_id, full_data=False, include_fav_viewed=False, group_metadata=False,
                  live=True):
    with pg_client.PostgresClient() as cur:
        extra_query = []
        if include_fav_viewed:
            extra_query.append("""COALESCE((SELECT TRUE
                                 FROM public.user_favorite_sessions AS fs
                                 WHERE s.session_id = fs.session_id
                                   AND fs.user_id = %(userId)s), FALSE) AS favorite""")
            extra_query.append("""COALESCE((SELECT TRUE
                                 FROM public.user_viewed_sessions AS fs
                                 WHERE s.session_id = fs.session_id
                                   AND fs.user_id = %(userId)s), FALSE) AS viewed""")
        query = cur.mogrify(
            f"""\
            SELECT
                s.*,
                s.session_id::text AS session_id,
                (SELECT project_key FROM public.projects WHERE project_id = %(project_id)s LIMIT 1) AS project_key
                {"," if len(extra_query) > 0 else ""}{",".join(extra_query)}
                {(",json_build_object(" + ",".join([f"'{m}',p.{m}" for m in metadata._get_column_names()]) + ") AS project_metadata") if group_metadata else ''}
            FROM public.sessions AS s {"INNER JOIN public.projects AS p USING (project_id)" if group_metadata else ""}
            WHERE s.project_id = %(project_id)s
                AND s.session_id = %(session_id)s;""",
            {"project_id": project_id, "session_id": session_id, "userId": user_id}
        )
        # print("===============")
        # print(query)
        cur.execute(query=query)

        data = cur.fetchone()
        if data is not None:
            data = helper.dict_to_camel_case(data)
            if full_data:
                if data["platform"] == 'ios':
                    data['events'] = events_ios.get_by_sessionId(project_id=project_id, session_id=session_id)
                    for e in data['events']:
                        if e["type"].endswith("_IOS"):
                            e["type"] = e["type"][:-len("_IOS")]
                    data['crashes'] = events_ios.get_crashes_by_session_id(session_id=session_id)
                    data['userEvents'] = events_ios.get_customs_by_sessionId(project_id=project_id,
                                                                             session_id=session_id)
                    data['mobsUrl'] = sessions_mobs.get_ios(sessionId=session_id)
                else:
                    data['events'] = events.get_by_sessionId2_pg(project_id=project_id, session_id=session_id,
                                                                 group_clickrage=True)
                    all_errors = events.get_errors_by_session_id(session_id=session_id, project_id=project_id)
                    data['stackEvents'] = [e for e in all_errors if e['source'] != "js_exception"]
                    # to keep only the first stack
                    data['errors'] = [errors.format_first_stack_frame(e) for e in all_errors if
                                      e['source'] == "js_exception"][
                                     :500]  # limit the number of errors to reduce the response-body size
                    data['userEvents'] = events.get_customs_by_sessionId2_pg(project_id=project_id,
                                                                             session_id=session_id)
                    data['mobsUrl'] = sessions_mobs.get_web(sessionId=session_id)
                    data['resources'] = resources.get_by_session_id(session_id=session_id, project_id=project_id,
                                                                    start_ts=data["startTs"],
                                                                    duration=data["duration"])

                data['metadata'] = __group_metadata(project_metadata=data.pop("projectMetadata"), session=data)
                data['issues'] = issues.get_by_session_id(session_id=session_id, project_id=project_id)
                data['live'] = live and assist.is_live(project_id=project_id,
                                                       session_id=session_id,
                                                       project_key=data["projectKey"])
            data["inDB"] = True
            return data
        elif live:
            return assist.get_live_session_by_id(project_id=project_id, session_id=session_id)
        else:
            return None


def __get_sql_operator(op: schemas.SearchEventOperator):
    return {
        schemas.SearchEventOperator._is: "=",
        schemas.SearchEventOperator._is_any: "IN",
        schemas.SearchEventOperator._on: "=",
        schemas.SearchEventOperator._on_any: "IN",
        schemas.SearchEventOperator._is_not: "!=",
        schemas.SearchEventOperator._not_on: "!=",
        schemas.SearchEventOperator._contains: "ILIKE",
        schemas.SearchEventOperator._not_contains: "NOT ILIKE",
        schemas.SearchEventOperator._starts_with: "ILIKE",
        schemas.SearchEventOperator._ends_with: "ILIKE",
    }.get(op, "=")


def __is_negation_operator(op: schemas.SearchEventOperator):
    return op in [schemas.SearchEventOperator._is_not,
                  schemas.SearchEventOperator._not_on,
                  schemas.SearchEventOperator._not_contains]


def __reverse_sql_operator(op):
    return "=" if op == "!=" else "!=" if op == "=" else "ILIKE" if op == "NOT ILIKE" else "NOT ILIKE"


def __get_sql_operator_multiple(op: schemas.SearchEventOperator):
    return " IN " if op not in [schemas.SearchEventOperator._is_not, schemas.SearchEventOperator._not_on,
                                schemas.SearchEventOperator._not_contains] else " NOT IN "


def __get_sql_value_multiple(values):
    if isinstance(values, tuple):
        return values
    return tuple(values) if isinstance(values, list) else (values,)


def _multiple_conditions(condition, values, value_key="value", is_not=False):
    query = []
    for i in range(len(values)):
        k = f"{value_key}_{i}"
        query.append(condition.replace(value_key, k))
    return "(" + (" AND " if is_not else " OR ").join(query) + ")"


def _multiple_values(values, value_key="value"):
    query_values = {}
    if values is not None and isinstance(values, list):
        for i in range(len(values)):
            k = f"{value_key}_{i}"
            query_values[k] = values[i]
    return query_values


def _isAny_opreator(op: schemas.SearchEventOperator):
    return op in [schemas.SearchEventOperator._on_any, schemas.SearchEventOperator._is_any]


def _isUndefined_operator(op: schemas.SearchEventOperator):
    return op in [schemas.SearchEventOperator._is_undefined]


# This function executes the query and return result
def search_sessions(data: schemas.SessionsSearchPayloadSchema, project_id, user_id, errors_only=False,
                    error_status=schemas.ErrorStatus.all, count_only=False, issue=None):
    full_args, query_part = search_query_parts(data=data, error_status=error_status, errors_only=errors_only,
                                               favorite_only=data.bookmarked, issue=issue, project_id=project_id,
                                               user_id=user_id)
    if data.limit is not None and data.page is not None:
        full_args["sessions_limit_s"] = (data.page - 1) * data.limit
        full_args["sessions_limit_e"] = data.page * data.limit
    else:
        full_args["sessions_limit_s"] = 1
        full_args["sessions_limit_e"] = 200

    meta_keys = []
    with pg_client.PostgresClient() as cur:
        if errors_only:
            main_query = cur.mogrify(f"""SELECT DISTINCT er.error_id,
                                         COALESCE((SELECT TRUE
                                                     FROM public.user_viewed_errors AS ve
                                                     WHERE er.error_id = ve.error_id
                                                       AND ve.user_id = %(userId)s LIMIT 1), FALSE) AS viewed
                                        {query_part};""", full_args)

        elif count_only:
            main_query = cur.mogrify(f"""SELECT COUNT(DISTINCT s.session_id) AS count_sessions, 
                                                COUNT(DISTINCT s.user_uuid) AS count_users
                                        {query_part};""", full_args)
        elif data.group_by_user:
            g_sort = "count(full_sessions)"
            if data.order is None:
                data.order = schemas.SortOrderType.desc
            else:
                data.order = data.order.upper()
            if data.sort is not None and data.sort != 'sessionsCount':
                sort = helper.key_to_snake_case(data.sort)
                g_sort = f"{'MIN' if data.order == schemas.SortOrderType.desc else 'MAX'}({sort})"
            else:
                sort = 'start_ts'

            meta_keys = metadata.get(project_id=project_id)
            main_query = cur.mogrify(f"""SELECT COUNT(*) AS count,
                                                COALESCE(JSONB_AGG(users_sessions) 
                                                    FILTER (WHERE rn>%(sessions_limit_s)s AND rn<=%(sessions_limit_e)s), '[]'::JSONB) AS sessions
                                        FROM (SELECT user_id,
                                                 count(full_sessions)                                   AS user_sessions_count,
                                                 jsonb_agg(full_sessions) FILTER (WHERE rn <= 1)        AS last_session,
                                                 MIN(full_sessions.start_ts)                            AS first_session_ts,
                                                 ROW_NUMBER() OVER (ORDER BY {g_sort} {data.order}) AS rn
                                            FROM (SELECT *, ROW_NUMBER() OVER (PARTITION BY user_id ORDER BY {sort} {data.order}) AS rn 
                                                FROM (SELECT DISTINCT ON(s.session_id) {SESSION_PROJECTION_COLS} 
                                                                    {"," if len(meta_keys) > 0 else ""}{",".join([f'metadata_{m["index"]}' for m in meta_keys])}
                                                    {query_part}
                                                    ) AS filtred_sessions
                                                ) AS full_sessions
                                                GROUP BY user_id
                                            ) AS users_sessions;""",
                                     full_args)
        else:
            if data.order is None:
                data.order = schemas.SortOrderType.desc
            sort = 'session_id'
            if data.sort is not None and data.sort != "session_id":
                # sort += " " + data.order + "," + helper.key_to_snake_case(data.sort)
                sort = helper.key_to_snake_case(data.sort)

            meta_keys = metadata.get(project_id=project_id)
            main_query = cur.mogrify(f"""SELECT COUNT(full_sessions) AS count, 
                                                COALESCE(JSONB_AGG(full_sessions) 
                                                    FILTER (WHERE rn>%(sessions_limit_s)s AND rn<=%(sessions_limit_e)s), '[]'::JSONB) AS sessions
                                            FROM (SELECT *, ROW_NUMBER() OVER (ORDER BY {sort} {data.order}, issue_score DESC) AS rn
                                            FROM (SELECT DISTINCT ON(s.session_id) {SESSION_PROJECTION_COLS}
                                                                {"," if len(meta_keys) > 0 else ""}{",".join([f'metadata_{m["index"]}' for m in meta_keys])}
                                            {query_part}
                                            ORDER BY s.session_id desc) AS filtred_sessions
                                            ORDER BY {sort} {data.order}, issue_score DESC) AS full_sessions;""",
                                     full_args)
        # print("--------------------")
        # print(main_query)
        # print("--------------------")
        try:
            cur.execute(main_query)
        except Exception as err:
            print("--------- SESSIONS SEARCH QUERY EXCEPTION -----------")
            print(main_query.decode('UTF-8'))
            print("--------- PAYLOAD -----------")
            print(data.json())
            print("--------------------")
            raise err
        if errors_only:
            return helper.list_to_camel_case(cur.fetchall())

        sessions = cur.fetchone()
        if count_only:
            return helper.dict_to_camel_case(sessions)

        total = sessions["count"]
        sessions = sessions["sessions"]

    if data.group_by_user:
        for i, s in enumerate(sessions):
            sessions[i] = {**s.pop("last_session")[0], **s}
            sessions[i].pop("rn")
            sessions[i]["metadata"] = {k["key"]: sessions[i][f'metadata_{k["index"]}'] for k in meta_keys \
                                       if sessions[i][f'metadata_{k["index"]}'] is not None}
    else:
        for i, s in enumerate(sessions):
            sessions[i]["metadata"] = {k["key"]: sessions[i][f'metadata_{k["index"]}'] for k in meta_keys \
                                       if sessions[i][f'metadata_{k["index"]}'] is not None}
    # if not data.group_by_user and data.sort is not None and data.sort != "session_id":
    #     sessions = sorted(sessions, key=lambda s: s[helper.key_to_snake_case(data.sort)],
    #                       reverse=data.order.upper() == "DESC")
    return {
        'total': total,
        'sessions': helper.list_to_camel_case(sessions)
    }


def search2_series(data: schemas.SessionsSearchPayloadSchema, project_id: int, density: int,
                   view_type: schemas.MetricTimeseriesViewType, metric_type: schemas.MetricType,
                   metric_of: schemas.TableMetricOfType, metric_value: List):
    step_size = int(metrics_helper.__get_step_size(endTimestamp=data.endDate, startTimestamp=data.startDate,
                                                   density=density, factor=1, decimal=True))
    extra_event = None
    if metric_of == schemas.TableMetricOfType.visited_url:
        extra_event = "events.pages"
    elif metric_of == schemas.TableMetricOfType.issues and len(metric_value) > 0:
        data.filters.append(schemas.SessionSearchFilterSchema(value=metric_value, type=schemas.FilterType.issue,
                                                              operator=schemas.SearchEventOperator._is))
    full_args, query_part = search_query_parts(data=data, error_status=None, errors_only=False,
                                               favorite_only=False, issue=None, project_id=project_id,
                                               user_id=None, extra_event=extra_event)
    full_args["step_size"] = step_size
    sessions = []
    with pg_client.PostgresClient() as cur:
        if metric_type == schemas.MetricType.timeseries:
            if view_type == schemas.MetricTimeseriesViewType.line_chart:
                main_query = cur.mogrify(f"""WITH full_sessions AS (SELECT DISTINCT ON(s.session_id) s.session_id, s.start_ts
                                                                {query_part})
                                            SELECT generated_timestamp AS timestamp,
                                                   COUNT(s)            AS count
                                            FROM generate_series(%(startDate)s, %(endDate)s, %(step_size)s) AS generated_timestamp
                                                     LEFT JOIN LATERAL ( SELECT 1 AS s
                                                                         FROM full_sessions
                                                                         WHERE start_ts >= generated_timestamp
                                                                           AND start_ts <= generated_timestamp + %(step_size)s) AS sessions ON (TRUE)
                                            GROUP BY generated_timestamp
                                            ORDER BY generated_timestamp;""", full_args)
            else:
                main_query = cur.mogrify(f"""SELECT count(DISTINCT s.session_id) AS count
                                            {query_part};""", full_args)

            # print("--------------------")
            # print(main_query)
            # print("--------------------")
            cur.execute(main_query)
            if view_type == schemas.MetricTimeseriesViewType.line_chart:
                sessions = cur.fetchall()
            else:
                sessions = cur.fetchone()["count"]
        elif metric_type == schemas.MetricType.table:
            if isinstance(metric_of, schemas.TableMetricOfType):
                main_col = "user_id"
                extra_col = ""
                extra_where = ""
                pre_query = ""
                if metric_of == schemas.TableMetricOfType.user_country:
                    main_col = "user_country"
                elif metric_of == schemas.TableMetricOfType.user_device:
                    main_col = "user_device"
                elif metric_of == schemas.TableMetricOfType.user_browser:
                    main_col = "user_browser"
                elif metric_of == schemas.TableMetricOfType.issues:
                    main_col = "issue"
                    extra_col = f", UNNEST(s.issue_types) AS {main_col}"
                    if len(metric_value) > 0:
                        extra_where = []
                        for i in range(len(metric_value)):
                            arg_name = f"selected_issue_{i}"
                            extra_where.append(f"{main_col} = %({arg_name})s")
                            full_args[arg_name] = metric_value[i]
                        extra_where = f"WHERE ({' OR '.join(extra_where)})"
                elif metric_of == schemas.TableMetricOfType.visited_url:
                    main_col = "path"
                    extra_col = ", path"
                main_query = cur.mogrify(f"""{pre_query}
                                             SELECT COUNT(*) AS count, COALESCE(JSONB_AGG(users_sessions) FILTER ( WHERE rn <= 200 ), '[]'::JSONB) AS values
                                                        FROM (SELECT {main_col} AS name,
                                                                 count(full_sessions)                                   AS session_count,
                                                                 ROW_NUMBER() OVER (ORDER BY count(full_sessions) DESC) AS rn
                                                            FROM (SELECT *
                                                            FROM (SELECT DISTINCT ON(s.session_id) s.session_id, s.user_uuid, 
                                                                        s.user_id, s.user_os, 
                                                                        s.user_browser, s.user_device, 
                                                                        s.user_device_type, s.user_country, s.issue_types{extra_col}
                                                            {query_part}
                                                            ORDER BY s.session_id desc) AS filtred_sessions
                                                            ) AS full_sessions
                                                            {extra_where}
                                                            GROUP BY {main_col}
                                                            ORDER BY session_count DESC) AS users_sessions;""",
                                         full_args)
            # print("--------------------")
            # print(main_query)
            # print("--------------------")
            cur.execute(main_query)
            sessions = cur.fetchone()
            for s in sessions["values"]:
                s.pop("rn")
            sessions["values"] = helper.list_to_camel_case(sessions["values"])

        return sessions


def __is_valid_event(is_any: bool, event: schemas._SessionSearchEventSchema):
    return not (not is_any and len(event.value) == 0 and event.type not in [schemas.EventType.request_details,
                                                                            schemas.EventType.graphql] \
                or event.type in [schemas.PerformanceEventType.location_dom_complete,
                                  schemas.PerformanceEventType.location_largest_contentful_paint_time,
                                  schemas.PerformanceEventType.location_ttfb,
                                  schemas.PerformanceEventType.location_avg_cpu_load,
                                  schemas.PerformanceEventType.location_avg_memory_usage
                                  ] and (event.source is None or len(event.source) == 0) \
                or event.type in [schemas.EventType.request_details, schemas.EventType.graphql] and (
                        event.filters is None or len(event.filters) == 0))


# this function generates the query and return the generated-query with the dict of query arguments
def search_query_parts(data, error_status, errors_only, favorite_only, issue, project_id, user_id, extra_event=None):
    ss_constraints = []
    full_args = {"project_id": project_id, "startDate": data.startDate, "endDate": data.endDate,
                 "projectId": project_id, "userId": user_id}
    extra_constraints = [
        "s.project_id = %(project_id)s",
        "s.duration IS NOT NULL"
    ]
    extra_from = ""
    events_query_part = ""
    if len(data.filters) > 0:
        meta_keys = None
        for i, f in enumerate(data.filters):
            if not isinstance(f.value, list):
                f.value = [f.value]
            filter_type = f.type
            f.value = helper.values_for_operator(value=f.value, op=f.operator)
            f_k = f"f_value{i}"
            full_args = {**full_args, **_multiple_values(f.value, value_key=f_k)}
            op = __get_sql_operator(f.operator) \
                if filter_type not in [schemas.FilterType.events_count] else f.operator
            is_any = _isAny_opreator(f.operator)
            is_undefined = _isUndefined_operator(f.operator)
            if not is_any and not is_undefined and len(f.value) == 0:
                continue
            is_not = False
            if __is_negation_operator(f.operator):
                is_not = True
            if filter_type == schemas.FilterType.user_browser:
                if is_any:
                    extra_constraints.append('s.user_browser IS NOT NULL')
                    ss_constraints.append('ms.user_browser IS NOT NULL')
                else:
                    extra_constraints.append(
                        _multiple_conditions(f's.user_browser {op} %({f_k})s', f.value, is_not=is_not, value_key=f_k))
                    ss_constraints.append(
                        _multiple_conditions(f'ms.user_browser {op} %({f_k})s', f.value, is_not=is_not, value_key=f_k))

            elif filter_type in [schemas.FilterType.user_os, schemas.FilterType.user_os_ios]:
                if is_any:
                    extra_constraints.append('s.user_os IS NOT NULL')
                    ss_constraints.append('ms.user_os IS NOT NULL')
                else:
                    extra_constraints.append(
                        _multiple_conditions(f's.user_os {op} %({f_k})s', f.value, is_not=is_not, value_key=f_k))
                    ss_constraints.append(
                        _multiple_conditions(f'ms.user_os {op} %({f_k})s', f.value, is_not=is_not, value_key=f_k))

            elif filter_type in [schemas.FilterType.user_device, schemas.FilterType.user_device_ios]:
                if is_any:
                    extra_constraints.append('s.user_device IS NOT NULL')
                    ss_constraints.append('ms.user_device IS NOT NULL')
                else:
                    extra_constraints.append(
                        _multiple_conditions(f's.user_device {op} %({f_k})s', f.value, is_not=is_not, value_key=f_k))
                    ss_constraints.append(
                        _multiple_conditions(f'ms.user_device {op} %({f_k})s', f.value, is_not=is_not, value_key=f_k))

            elif filter_type in [schemas.FilterType.user_country, schemas.FilterType.user_country_ios]:
                if is_any:
                    extra_constraints.append('s.user_country IS NOT NULL')
                    ss_constraints.append('ms.user_country IS NOT NULL')
                else:
                    extra_constraints.append(
                        _multiple_conditions(f's.user_country {op} %({f_k})s', f.value, is_not=is_not, value_key=f_k))
                    ss_constraints.append(
                        _multiple_conditions(f'ms.user_country {op} %({f_k})s', f.value, is_not=is_not, value_key=f_k))

            elif filter_type in [schemas.FilterType.utm_source]:
                if is_any:
                    extra_constraints.append('s.utm_source IS NOT NULL')
                    ss_constraints.append('ms.utm_source  IS NOT NULL')
                elif is_undefined:
                    extra_constraints.append('s.utm_source IS NULL')
                    ss_constraints.append('ms.utm_source  IS NULL')
                else:
                    extra_constraints.append(
                        _multiple_conditions(f's.utm_source {op} %({f_k})s::text', f.value, is_not=is_not,
                                             value_key=f_k))
                    ss_constraints.append(
                        _multiple_conditions(f'ms.utm_source {op} %({f_k})s::text', f.value, is_not=is_not,
                                             value_key=f_k))
            elif filter_type in [schemas.FilterType.utm_medium]:
                if is_any:
                    extra_constraints.append('s.utm_medium IS NOT NULL')
                    ss_constraints.append('ms.utm_medium IS NOT NULL')
                elif is_undefined:
                    extra_constraints.append('s.utm_medium IS NULL')
                    ss_constraints.append('ms.utm_medium IS NULL')
                else:
                    extra_constraints.append(
                        _multiple_conditions(f's.utm_medium {op} %({f_k})s::text', f.value, is_not=is_not,
                                             value_key=f_k))
                    ss_constraints.append(
                        _multiple_conditions(f'ms.utm_medium {op} %({f_k})s::text', f.value, is_not=is_not,
                                             value_key=f_k))
            elif filter_type in [schemas.FilterType.utm_campaign]:
                if is_any:
                    extra_constraints.append('s.utm_campaign IS NOT NULL')
                    ss_constraints.append('ms.utm_campaign IS NOT NULL')
                elif is_undefined:
                    extra_constraints.append('s.utm_campaign IS NULL')
                    ss_constraints.append('ms.utm_campaign IS NULL')
                else:
                    extra_constraints.append(
                        _multiple_conditions(f's.utm_campaign {op} %({f_k})s::text', f.value, is_not=is_not,
                                             value_key=f_k))
                    ss_constraints.append(
                        _multiple_conditions(f'ms.utm_campaign {op} %({f_k})s::text', f.value, is_not=is_not,
                                             value_key=f_k))

            elif filter_type == schemas.FilterType.duration:
                if len(f.value) > 0 and f.value[0] is not None:
                    extra_constraints.append("s.duration >= %(minDuration)s")
                    ss_constraints.append("ms.duration >= %(minDuration)s")
                    full_args["minDuration"] = f.value[0]
                if len(f.value) > 1 and f.value[1] is not None and int(f.value[1]) > 0:
                    extra_constraints.append("s.duration <= %(maxDuration)s")
                    ss_constraints.append("ms.duration <= %(maxDuration)s")
                    full_args["maxDuration"] = f.value[1]
            elif filter_type == schemas.FilterType.referrer:
                extra_from += f"INNER JOIN {events.event_type.LOCATION.table} AS p USING(session_id)"
                if is_any:
                    extra_constraints.append('p.base_referrer IS NOT NULL')
                else:
                    extra_constraints.append(
                        _multiple_conditions(f"p.base_referrer {op} %({f_k})s", f.value, is_not=is_not, value_key=f_k))
            elif filter_type == events.event_type.METADATA.ui_type:
                # get metadata list only if you need it
                if meta_keys is None:
                    meta_keys = metadata.get(project_id=project_id)
                    meta_keys = {m["key"]: m["index"] for m in meta_keys}
                if f.source in meta_keys.keys():
                    if is_any:
                        extra_constraints.append(f"s.{metadata.index_to_colname(meta_keys[f.source])} IS NOT NULL")
                        ss_constraints.append(f"ms.{metadata.index_to_colname(meta_keys[f.source])} IS NOT NULL")
                    elif is_undefined:
                        extra_constraints.append(f"s.{metadata.index_to_colname(meta_keys[f.source])} IS NULL")
                        ss_constraints.append(f"ms.{metadata.index_to_colname(meta_keys[f.source])} IS NULL")
                    else:
                        extra_constraints.append(
                            _multiple_conditions(
                                f"s.{metadata.index_to_colname(meta_keys[f.source])} {op} %({f_k})s::text",
                                f.value, is_not=is_not, value_key=f_k))
                        ss_constraints.append(
                            _multiple_conditions(
                                f"ms.{metadata.index_to_colname(meta_keys[f.source])} {op} %({f_k})s::text",
                                f.value, is_not=is_not, value_key=f_k))
            elif filter_type in [schemas.FilterType.user_id, schemas.FilterType.user_id_ios]:
                if is_any:
                    extra_constraints.append('s.user_id IS NOT NULL')
                    ss_constraints.append('ms.user_id IS NOT NULL')
                elif is_undefined:
                    extra_constraints.append('s.user_id IS NULL')
                    ss_constraints.append('ms.user_id IS NULL')
                else:
                    extra_constraints.append(
                        _multiple_conditions(f"s.user_id {op} %({f_k})s::text", f.value, is_not=is_not, value_key=f_k))
                    ss_constraints.append(
                        _multiple_conditions(f"ms.user_id {op} %({f_k})s::text", f.value, is_not=is_not, value_key=f_k))
            elif filter_type in [schemas.FilterType.user_anonymous_id,
                                 schemas.FilterType.user_anonymous_id_ios]:
                if is_any:
                    extra_constraints.append('s.user_anonymous_id IS NOT NULL')
                    ss_constraints.append('ms.user_anonymous_id IS NOT NULL')
                elif is_undefined:
                    extra_constraints.append('s.user_anonymous_id IS NULL')
                    ss_constraints.append('ms.user_anonymous_id IS NULL')
                else:
                    extra_constraints.append(
                        _multiple_conditions(f"s.user_anonymous_id {op} %({f_k})s::text", f.value, is_not=is_not,
                                             value_key=f_k))
                    ss_constraints.append(
                        _multiple_conditions(f"ms.user_anonymous_id {op} %({f_k})s::text", f.value, is_not=is_not,
                                             value_key=f_k))
            elif filter_type in [schemas.FilterType.rev_id, schemas.FilterType.rev_id_ios]:
                if is_any:
                    extra_constraints.append('s.rev_id IS NOT NULL')
                    ss_constraints.append('ms.rev_id IS NOT NULL')
                elif is_undefined:
                    extra_constraints.append('s.rev_id IS NULL')
                    ss_constraints.append('ms.rev_id IS NULL')
                else:
                    extra_constraints.append(
                        _multiple_conditions(f"s.rev_id {op} %({f_k})s::text", f.value, is_not=is_not, value_key=f_k))
                    ss_constraints.append(
                        _multiple_conditions(f"ms.rev_id {op} %({f_k})s::text", f.value, is_not=is_not, value_key=f_k))
            elif filter_type == schemas.FilterType.platform:
                # op = __get_sql_operator(f.operator)
                extra_constraints.append(
                    _multiple_conditions(f"s.user_device_type {op} %({f_k})s", f.value, is_not=is_not,
                                         value_key=f_k))
                ss_constraints.append(
                    _multiple_conditions(f"ms.user_device_type {op} %({f_k})s", f.value, is_not=is_not,
                                         value_key=f_k))
            elif filter_type == schemas.FilterType.issue:
                if is_any:
                    extra_constraints.append("array_length(s.issue_types, 1) > 0")
                    ss_constraints.append("array_length(ms.issue_types, 1) > 0")
                else:
                    extra_constraints.append(
                        _multiple_conditions(f"%({f_k})s {op} ANY (s.issue_types)", f.value, is_not=is_not,
                                             value_key=f_k))
                    ss_constraints.append(
                        _multiple_conditions(f"%({f_k})s {op} ANY (ms.issue_types)", f.value, is_not=is_not,
                                             value_key=f_k))
            elif filter_type == schemas.FilterType.events_count:
                extra_constraints.append(
                    _multiple_conditions(f"s.events_count {op} %({f_k})s", f.value, is_not=is_not,
                                         value_key=f_k))
                ss_constraints.append(
                    _multiple_conditions(f"ms.events_count {op} %({f_k})s", f.value, is_not=is_not,
                                         value_key=f_k))
    # ---------------------------------------------------------------------------
    if len(data.events) > 0:
        valid_events_count = 0
        for event in data.events:
            is_any = _isAny_opreator(event.operator)
            if not isinstance(event.value, list):
                event.value = [event.value]
            if __is_valid_event(is_any=is_any, event=event):
                valid_events_count += 1
        events_query_from = []
        event_index = 0
        or_events = data.events_order == schemas.SearchEventOrder._or
        # events_joiner = " FULL JOIN " if or_events else " INNER JOIN LATERAL "
        events_joiner = " UNION " if or_events else " INNER JOIN LATERAL "
        for i, event in enumerate(data.events):
            event_type = event.type
            is_any = _isAny_opreator(event.operator)
            if not isinstance(event.value, list):
                event.value = [event.value]
            if not __is_valid_event(is_any=is_any, event=event):
                continue
            op = __get_sql_operator(event.operator)
            is_not = False
            if __is_negation_operator(event.operator):
                is_not = True
                op = __reverse_sql_operator(op)
            if event_index == 0 or or_events:
                event_from = "%s INNER JOIN public.sessions AS ms USING (session_id)"
                event_where = ["ms.project_id = %(projectId)s", "main.timestamp >= %(startDate)s",
                               "main.timestamp <= %(endDate)s", "ms.start_ts >= %(startDate)s",
                               "ms.start_ts <= %(endDate)s", "ms.duration IS NOT NULL"]
                if favorite_only and not errors_only:
                    event_from += "INNER JOIN public.user_favorite_sessions AS fs USING(session_id)"
                    event_where.append("fs.user_id = %(userId)s")
            else:
                event_from = "%s"
                event_where = ["main.timestamp >= %(startDate)s", "main.timestamp <= %(endDate)s",
                               "main.session_id=event_0.session_id"]
                if data.events_order == schemas.SearchEventOrder._then:
                    event_where.append(f"event_{event_index - 1}.timestamp <= main.timestamp")
            e_k = f"e_value{i}"
            s_k = e_k + "_source"
            if event.type != schemas.PerformanceEventType.time_between_events:
                event.value = helper.values_for_operator(value=event.value, op=event.operator)
                full_args = {**full_args,
                             **_multiple_values(event.value, value_key=e_k),
                             **_multiple_values(event.source, value_key=s_k)}

            if event_type == events.event_type.CLICK.ui_type:
                event_from = event_from % f"{events.event_type.CLICK.table} AS main "
                if not is_any:
                    event_where.append(
                        _multiple_conditions(f"main.{events.event_type.CLICK.column} {op} %({e_k})s", event.value,
                                             value_key=e_k))

            elif event_type == events.event_type.INPUT.ui_type:
                event_from = event_from % f"{events.event_type.INPUT.table} AS main "
                if not is_any:
                    event_where.append(
                        _multiple_conditions(f"main.{events.event_type.INPUT.column} {op} %({e_k})s", event.value,
                                             value_key=e_k))
                if event.source is not None and len(event.source) > 0:
                    event_where.append(_multiple_conditions(f"main.value ILIKE %(custom{i})s", event.source,
                                                            value_key=f"custom{i}"))
                    full_args = {**full_args, **_multiple_values(event.source, value_key=f"custom{i}")}

            elif event_type == events.event_type.LOCATION.ui_type:
                event_from = event_from % f"{events.event_type.LOCATION.table} AS main "
                if not is_any:
                    event_where.append(
                        _multiple_conditions(f"main.{events.event_type.LOCATION.column} {op} %({e_k})s",
                                             event.value, value_key=e_k))
            elif event_type == events.event_type.CUSTOM.ui_type:
                event_from = event_from % f"{events.event_type.CUSTOM.table} AS main "
                if not is_any:
                    event_where.append(
                        _multiple_conditions(f"main.{events.event_type.CUSTOM.column} {op} %({e_k})s", event.value,
                                             value_key=e_k))
            elif event_type == events.event_type.REQUEST.ui_type:
                event_from = event_from % f"{events.event_type.REQUEST.table} AS main "
                if not is_any:
                    event_where.append(
                        _multiple_conditions(f"main.{events.event_type.REQUEST.column} {op} %({e_k})s", event.value,
                                             value_key=e_k))
            # elif event_type == events.event_type.GRAPHQL.ui_type:
            #     event_from = event_from % f"{events.event_type.GRAPHQL.table} AS main "
            #     if not is_any:
            #         event_where.append(
            #             _multiple_conditions(f"main.{events.event_type.GRAPHQL.column} {op} %({e_k})s", event.value,
            #                                  value_key=e_k))
            elif event_type == events.event_type.STATEACTION.ui_type:
                event_from = event_from % f"{events.event_type.STATEACTION.table} AS main "
                if not is_any:
                    event_where.append(
                        _multiple_conditions(f"main.{events.event_type.STATEACTION.column} {op} %({e_k})s",
                                             event.value, value_key=e_k))
            elif event_type == events.event_type.ERROR.ui_type:
                event_from = event_from % f"{events.event_type.ERROR.table} AS main INNER JOIN public.errors AS main1 USING(error_id)"
                event.source = list(set(event.source))
                if not is_any and event.value not in [None, "*", ""]:
                    event_where.append(
                        _multiple_conditions(f"(main1.message {op} %({e_k})s OR main1.name {op} %({e_k})s)",
                                             event.value, value_key=e_k))
<<<<<<< HEAD
                if len(event.source) > 0 and event.source[0] not in [None, "*", ""]:
=======
                if event.source[0] not in [None, "*", ""]:
>>>>>>> 7678501a
                    event_where.append(_multiple_conditions(f"main1.source = %({s_k})s", event.source, value_key=s_k))


            # ----- IOS
            elif event_type == events.event_type.CLICK_IOS.ui_type:
                event_from = event_from % f"{events.event_type.CLICK_IOS.table} AS main "
                if not is_any:
                    event_where.append(
                        _multiple_conditions(f"main.{events.event_type.CLICK_IOS.column} {op} %({e_k})s",
                                             event.value, value_key=e_k))

            elif event_type == events.event_type.INPUT_IOS.ui_type:
                event_from = event_from % f"{events.event_type.INPUT_IOS.table} AS main "
                if not is_any:
                    event_where.append(
                        _multiple_conditions(f"main.{events.event_type.INPUT_IOS.column} {op} %({e_k})s",
                                             event.value, value_key=e_k))
                if event.source is not None and len(event.source) > 0:
                    event_where.append(_multiple_conditions(f"main.value ILIKE %(custom{i})s", event.source,
                                                            value_key="custom{i}"))
                    full_args = {**full_args, **_multiple_values(event.source, f"custom{i}")}
            elif event_type == events.event_type.VIEW_IOS.ui_type:
                event_from = event_from % f"{events.event_type.VIEW_IOS.table} AS main "
                if not is_any:
                    event_where.append(
                        _multiple_conditions(f"main.{events.event_type.VIEW_IOS.column} {op} %({e_k})s",
                                             event.value, value_key=e_k))
            elif event_type == events.event_type.CUSTOM_IOS.ui_type:
                event_from = event_from % f"{events.event_type.CUSTOM_IOS.table} AS main "
                if not is_any:
                    event_where.append(
                        _multiple_conditions(f"main.{events.event_type.CUSTOM_IOS.column} {op} %({e_k})s",
                                             event.value, value_key=e_k))
            elif event_type == events.event_type.REQUEST_IOS.ui_type:
                event_from = event_from % f"{events.event_type.REQUEST_IOS.table} AS main "
                if not is_any:
                    event_where.append(
                        _multiple_conditions(f"main.{events.event_type.REQUEST_IOS.column} {op} %({e_k})s",
                                             event.value, value_key=e_k))
            elif event_type == events.event_type.ERROR_IOS.ui_type:
                event_from = event_from % f"{events.event_type.ERROR_IOS.table} AS main INNER JOIN public.crashes_ios AS main1 USING(crash_id)"
                if not is_any and event.value not in [None, "*", ""]:
                    event_where.append(
                        _multiple_conditions(f"(main1.reason {op} %({e_k})s OR main1.name {op} %({e_k})s)",
                                             event.value, value_key=e_k))
            elif event_type == schemas.PerformanceEventType.fetch_failed:
                event_from = event_from % f"{events.event_type.REQUEST.table} AS main "
                if not is_any:
                    event_where.append(
                        _multiple_conditions(f"main.{events.event_type.REQUEST.column} {op} %({e_k})s",
                                             event.value, value_key=e_k))
                col = performance_event.get_col(event_type)
                colname = col["column"]
                event_where.append(f"main.{colname} = FALSE")
            # elif event_type == schemas.PerformanceEventType.fetch_duration:
            #     event_from = event_from % f"{events.event_type.REQUEST.table} AS main "
            #     if not is_any:
            #         event_where.append(
            #             _multiple_conditions(f"main.{events.event_type.REQUEST.column} {op} %({e_k})s",
            #                                  event.value, value_key=e_k))
            #     col = performance_event.get_col(event_type)
            #     colname = col["column"]
            #     tname = "main"
            #     e_k += "_custom"
            #     full_args = {**full_args, **_multiple_values(event.source, value_key=e_k)}
            #     event_where.append(f"{tname}.{colname} IS NOT NULL AND {tname}.{colname}>0 AND " +
            #                        _multiple_conditions(f"{tname}.{colname} {event.sourceOperator} %({e_k})s",
            #                                             event.source, value_key=e_k))
            elif event_type in [schemas.PerformanceEventType.location_dom_complete,
                                schemas.PerformanceEventType.location_largest_contentful_paint_time,
                                schemas.PerformanceEventType.location_ttfb,
                                schemas.PerformanceEventType.location_avg_cpu_load,
                                schemas.PerformanceEventType.location_avg_memory_usage
                                ]:
                event_from = event_from % f"{events.event_type.LOCATION.table} AS main "
                col = performance_event.get_col(event_type)
                colname = col["column"]
                tname = "main"
                if col.get("extraJoin") is not None:
                    tname = "ej"
                    event_from += f" INNER JOIN {col['extraJoin']} AS {tname} USING(session_id)"
                    event_where += [f"{tname}.timestamp >= main.timestamp", f"{tname}.timestamp >= %(startDate)s",
                                    f"{tname}.timestamp <= %(endDate)s"]
                if not is_any:
                    event_where.append(
                        _multiple_conditions(f"main.{events.event_type.LOCATION.column} {op} %({e_k})s",
                                             event.value, value_key=e_k))
                e_k += "_custom"
                full_args = {**full_args, **_multiple_values(event.source, value_key=e_k)}

                event_where.append(f"{tname}.{colname} IS NOT NULL AND {tname}.{colname}>0 AND " +
                                   _multiple_conditions(f"{tname}.{colname} {event.sourceOperator} %({e_k})s",
                                                        event.source, value_key=e_k))
            elif event_type == schemas.PerformanceEventType.time_between_events:
                event_from = event_from % f"{getattr(events.event_type, event.value[0].type).table} AS main INNER JOIN {getattr(events.event_type, event.value[1].type).table} AS main2 USING(session_id) "
                if not isinstance(event.value[0].value, list):
                    event.value[0].value = [event.value[0].value]
                if not isinstance(event.value[1].value, list):
                    event.value[1].value = [event.value[1].value]
                event.value[0].value = helper.values_for_operator(value=event.value[0].value,
                                                                  op=event.value[0].operator)
                event.value[1].value = helper.values_for_operator(value=event.value[1].value,
                                                                  op=event.value[0].operator)
                e_k1 = e_k + "_e1"
                e_k2 = e_k + "_e2"
                full_args = {**full_args,
                             **_multiple_values(event.value[0].value, value_key=e_k1),
                             **_multiple_values(event.value[1].value, value_key=e_k2)}
                s_op = __get_sql_operator(event.value[0].operator)
                event_where += ["main2.timestamp >= %(startDate)s", "main2.timestamp <= %(endDate)s"]
                if event_index > 0 and not or_events:
                    event_where.append("main2.session_id=event_0.session_id")
                is_any = _isAny_opreator(event.value[0].operator)
                if not is_any:
                    event_where.append(
                        _multiple_conditions(
                            f"main.{getattr(events.event_type, event.value[0].type).column} {s_op} %({e_k1})s",
                            event.value[0].value, value_key=e_k1))
                s_op = __get_sql_operator(event.value[1].operator)
                is_any = _isAny_opreator(event.value[1].operator)
                if not is_any:
                    event_where.append(
                        _multiple_conditions(
                            f"main2.{getattr(events.event_type, event.value[1].type).column} {s_op} %({e_k2})s",
                            event.value[1].value, value_key=e_k2))

                e_k += "_custom"
                full_args = {**full_args, **_multiple_values(event.source, value_key=e_k)}
                event_where.append(
                    _multiple_conditions(f"main2.timestamp - main.timestamp {event.sourceOperator} %({e_k})s",
                                         event.source, value_key=e_k))

            elif event_type == schemas.EventType.request_details:
                event_from = event_from % f"{events.event_type.REQUEST.table} AS main "
                apply = False
                for j, f in enumerate(event.filters):
                    is_any = _isAny_opreator(f.operator)
                    if is_any or len(f.value) == 0:
                        continue
                    f.value = helper.values_for_operator(value=f.value, op=f.operator)
                    op = __get_sql_operator(f.operator)
                    e_k_f = e_k + f"_fetch{j}"
                    full_args = {**full_args, **_multiple_values(f.value, value_key=e_k_f)}
                    if f.type == schemas.FetchFilterType._url:
                        event_where.append(
                            _multiple_conditions(f"main.{events.event_type.REQUEST.column} {op} %({e_k_f})s::text",
                                                 f.value, value_key=e_k_f))
                        apply = True
                    elif f.type == schemas.FetchFilterType._status_code:
                        event_where.append(
                            _multiple_conditions(f"main.status_code {f.operator} %({e_k_f})s::integer", f.value,
                                                 value_key=e_k_f))
                        apply = True
                    elif f.type == schemas.FetchFilterType._method:
                        event_where.append(
                            _multiple_conditions(f"main.method {op} %({e_k_f})s", f.value, value_key=e_k_f))
                        apply = True
                    elif f.type == schemas.FetchFilterType._duration:
                        event_where.append(
                            _multiple_conditions(f"main.duration {f.operator} %({e_k_f})s::integer", f.value,
                                                 value_key=e_k_f))
                        apply = True
                    elif f.type == schemas.FetchFilterType._request_body:
                        event_where.append(
                            _multiple_conditions(f"main.request_body {op} %({e_k_f})s::text", f.value, value_key=e_k_f))
                        apply = True
                    elif f.type == schemas.FetchFilterType._response_body:
                        event_where.append(
                            _multiple_conditions(f"main.response_body {op} %({e_k_f})s::text", f.value,
                                                 value_key=e_k_f))
                        apply = True
                    else:
                        print(f"undefined FETCH filter: {f.type}")
                if not apply:
                    continue
            elif event_type == schemas.EventType.graphql:
                event_from = event_from % f"{events.event_type.GRAPHQL.table} AS main "
                for j, f in enumerate(event.filters):
                    is_any = _isAny_opreator(f.operator)
                    if is_any or len(f.value) == 0:
                        continue
                    f.value = helper.values_for_operator(value=f.value, op=f.operator)
                    op = __get_sql_operator(f.operator)
                    e_k_f = e_k + f"_graphql{j}"
                    full_args = {**full_args, **_multiple_values(f.value, value_key=e_k_f)}
                    if f.type == schemas.GraphqlFilterType._name:
                        event_where.append(
                            _multiple_conditions(f"main.{events.event_type.GRAPHQL.column} {op} %({e_k_f})s", f.value,
                                                 value_key=e_k_f))
                    elif f.type == schemas.GraphqlFilterType._method:
                        event_where.append(
                            _multiple_conditions(f"main.method {op} %({e_k_f})s", f.value, value_key=e_k_f))
                    elif f.type == schemas.GraphqlFilterType._request_body:
                        event_where.append(
                            _multiple_conditions(f"main.request_body {op} %({e_k_f})s", f.value, value_key=e_k_f))
                    elif f.type == schemas.GraphqlFilterType._response_body:
                        event_where.append(
                            _multiple_conditions(f"main.response_body {op} %({e_k_f})s", f.value, value_key=e_k_f))
                    else:
                        print(f"undefined GRAPHQL filter: {f.type}")
            else:
                continue
            if event_index == 0 or or_events:
                event_where += ss_constraints
            if is_not:
                if event_index == 0 or or_events:
                    events_query_from.append(f"""\
                                    (SELECT
                                        session_id, 
                                        0 AS timestamp
                                      FROM sessions
                                      WHERE EXISTS(SELECT session_id 
                                                    FROM {event_from} 
                                                    WHERE {" AND ".join(event_where)} 
                                                        AND sessions.session_id=ms.session_id) IS FALSE
                                        AND project_id = %(projectId)s 
                                        AND start_ts >= %(startDate)s
                                        AND start_ts <= %(endDate)s
                                        AND duration IS NOT NULL
                                    ) {"" if or_events else (f"AS event_{event_index}" + ("ON(TRUE)" if event_index > 0 else ""))}\
                                    """)
                else:
                    events_query_from.append(f"""\
            (SELECT
                event_0.session_id, 
                event_{event_index - 1}.timestamp AS timestamp
              WHERE EXISTS(SELECT session_id FROM {event_from} WHERE {" AND ".join(event_where)}) IS FALSE
            ) AS event_{event_index} {"ON(TRUE)" if event_index > 0 else ""}\
            """)
            else:
                events_query_from.append(f"""\
            (SELECT main.session_id, {"MIN" if event_index < (valid_events_count - 1) else "MAX"}(main.timestamp) AS timestamp
              FROM {event_from}
              WHERE {" AND ".join(event_where)}
              GROUP BY 1
            ) {"" if or_events else (f"AS event_{event_index} " + ("ON(TRUE)" if event_index > 0 else ""))}\
            """)
            event_index += 1
        if event_index > 0:
            if or_events:
                events_query_part = f"""SELECT
                                            session_id, 
                                            MIN(timestamp) AS first_event_ts, 
                                            MAX(timestamp) AS last_event_ts
                                        FROM ({events_joiner.join(events_query_from)}) AS u
                                        GROUP BY 1"""
            else:
                events_query_part = f"""SELECT
                                        event_0.session_id,
                                        MIN(event_0.timestamp) AS first_event_ts,
                                        MAX(event_{event_index - 1}.timestamp) AS last_event_ts
                                    FROM {events_joiner.join(events_query_from)}
                                    GROUP BY 1"""
    else:
        data.events = []
    # ---------------------------------------------------------------------------
    if data.startDate is not None:
        extra_constraints.append("s.start_ts >= %(startDate)s")
    if data.endDate is not None:
        extra_constraints.append("s.start_ts <= %(endDate)s")
    # if data.platform is not None:
    #     if data.platform == schemas.PlatformType.mobile:
    #         extra_constraints.append(b"s.user_os in ('Android','BlackBerry OS','iOS','Tizen','Windows Phone')")
    #     elif data.platform == schemas.PlatformType.desktop:
    #         extra_constraints.append(
    #             b"s.user_os in ('Chrome OS','Fedora','Firefox OS','Linux','Mac OS X','Ubuntu','Windows')")

    if errors_only:
        extra_from += f" INNER JOIN {events.event_type.ERROR.table} AS er USING (session_id) INNER JOIN public.errors AS ser USING (error_id)"
        extra_constraints.append("ser.source = 'js_exception'")
        extra_constraints.append("ser.project_id = %(project_id)s")
        # if error_status != schemas.ErrorStatus.all:
        #     extra_constraints.append("ser.status = %(error_status)s")
        #     full_args["error_status"] = error_status
        # if favorite_only:
        #     extra_from += " INNER JOIN public.user_favorite_errors AS ufe USING (error_id)"
        #     extra_constraints.append("ufe.user_id = %(userId)s")

    if favorite_only and not errors_only and user_id is not None:
        extra_from += """INNER JOIN (SELECT user_id, session_id
                                    FROM public.user_favorite_sessions
                                    WHERE user_id = %(userId)s) AS favorite_sessions
                                    USING (session_id)"""
    elif not favorite_only and not errors_only and user_id is not None:
        extra_from += """LEFT JOIN (SELECT user_id, session_id
                                    FROM public.user_favorite_sessions
                                    WHERE user_id = %(userId)s) AS favorite_sessions
                                    USING (session_id)"""
    extra_join = ""
    if issue is not None:
        extra_join = """
                INNER JOIN LATERAL(SELECT TRUE FROM events_common.issues INNER JOIN public.issues AS p_issues USING (issue_id)
                WHERE issues.session_id=f.session_id 
                    AND p_issues.type=%(issue_type)s 
                    AND p_issues.context_string=%(issue_contextString)s
                    AND timestamp >= f.first_event_ts
                    AND timestamp <= f.last_event_ts) AS issues ON(TRUE)
                """
        full_args["issue_contextString"] = issue["contextString"]
        full_args["issue_type"] = issue["type"]
    if extra_event:
        extra_join += f"""INNER JOIN {extra_event} AS ev USING(session_id)"""
        extra_constraints.append("ev.timestamp>=%(startDate)s")
        extra_constraints.append("ev.timestamp<=%(endDate)s")
    query_part = f"""\
                        FROM {f"({events_query_part}) AS f" if len(events_query_part) > 0 else "public.sessions AS s"}
                        {extra_join}
                        {"INNER JOIN public.sessions AS s USING(session_id)" if len(events_query_part) > 0 else ""}
                        {extra_from}
                        WHERE 
                          {" AND ".join(extra_constraints)}"""
    return full_args, query_part


def search_by_metadata(tenant_id, user_id, m_key, m_value, project_id=None):
    if project_id is None:
        all_projects = projects.get_projects(tenant_id=tenant_id, recording_state=False)
    else:
        all_projects = [
            projects.get_project(tenant_id=tenant_id, project_id=int(project_id), include_last_session=False,
                                 include_gdpr=False)]

    all_projects = {int(p["projectId"]): p["name"] for p in all_projects}
    project_ids = list(all_projects.keys())

    available_keys = metadata.get_keys_by_projects(project_ids)
    for i in available_keys:
        available_keys[i]["user_id"] = schemas.FilterType.user_id
        available_keys[i]["user_anonymous_id"] = schemas.FilterType.user_anonymous_id
    results = {}
    for i in project_ids:
        if m_key not in available_keys[i].values():
            available_keys.pop(i)
            results[i] = {"total": 0, "sessions": [], "missingMetadata": True}
    project_ids = list(available_keys.keys())
    if len(project_ids) > 0:
        with pg_client.PostgresClient() as cur:
            sub_queries = []
            for i in project_ids:
                col_name = list(available_keys[i].keys())[list(available_keys[i].values()).index(m_key)]
                sub_queries.append(cur.mogrify(
                    f"(SELECT COALESCE(COUNT(s.*)) AS count FROM public.sessions AS s WHERE s.project_id = %(id)s AND s.{col_name} = %(value)s) AS \"{i}\"",
                    {"id": i, "value": m_value}).decode('UTF-8'))
            query = f"""SELECT {", ".join(sub_queries)};"""
            cur.execute(query=query)

            rows = cur.fetchone()

            sub_queries = []
            for i in rows.keys():
                results[i] = {"total": rows[i], "sessions": [], "missingMetadata": False, "name": all_projects[int(i)]}
                if rows[i] > 0:
                    col_name = list(available_keys[int(i)].keys())[list(available_keys[int(i)].values()).index(m_key)]
                    sub_queries.append(
                        cur.mogrify(
                            f"""(
                                    SELECT *
                                    FROM (
                                            SELECT DISTINCT ON(favorite_sessions.session_id, s.session_id) {SESSION_PROJECTION_COLS}
                                            FROM public.sessions AS s LEFT JOIN (SELECT session_id
                                                                                    FROM public.user_favorite_sessions
                                                                                    WHERE user_favorite_sessions.user_id = %(userId)s
                                                                                ) AS favorite_sessions USING (session_id)
                                            WHERE s.project_id = %(id)s AND s.duration IS NOT NULL AND s.{col_name} = %(value)s
                                        ) AS full_sessions
                                    ORDER BY favorite DESC, issue_score DESC
                                    LIMIT 10
                                )""",
                            {"id": i, "value": m_value, "userId": user_id}).decode('UTF-8'))
            if len(sub_queries) > 0:
                cur.execute("\nUNION\n".join(sub_queries))
                rows = cur.fetchall()
                for i in rows:
                    results[str(i["project_id"])]["sessions"].append(helper.dict_to_camel_case(i))
    return results


def search_by_issue(user_id, issue, project_id, start_date, end_date):
    constraints = ["s.project_id = %(projectId)s",
                   "p_issues.context_string = %(issueContextString)s",
                   "p_issues.type = %(issueType)s"]
    if start_date is not None:
        constraints.append("start_ts >= %(startDate)s")
    if end_date is not None:
        constraints.append("start_ts <= %(endDate)s")
    with pg_client.PostgresClient() as cur:
        cur.execute(
            cur.mogrify(
                f"""SELECT DISTINCT ON(favorite_sessions.session_id, s.session_id) {SESSION_PROJECTION_COLS}
            FROM public.sessions AS s
                                INNER JOIN events_common.issues USING (session_id)
                                INNER JOIN public.issues AS p_issues USING (issue_id)
                                LEFT JOIN (SELECT user_id, session_id
                                            FROM public.user_favorite_sessions
                                            WHERE user_id = %(userId)s) AS favorite_sessions
                                           USING (session_id)
            WHERE {" AND ".join(constraints)}
            ORDER BY s.session_id DESC;""",
                {
                    "issueContextString": issue["contextString"],
                    "issueType": issue["type"], "userId": user_id,
                    "projectId": project_id,
                    "startDate": start_date,
                    "endDate": end_date
                }))

        rows = cur.fetchall()
    return helper.list_to_camel_case(rows)


def get_user_sessions(project_id, user_id, start_date, end_date):
    with pg_client.PostgresClient() as cur:
        constraints = ["s.project_id = %(projectId)s", "s.user_id = %(userId)s"]
        if start_date is not None:
            constraints.append("s.start_ts >= %(startDate)s")
        if end_date is not None:
            constraints.append("s.start_ts <= %(endDate)s")

        query_part = f"""\
            FROM public.sessions AS s
            WHERE {" AND ".join(constraints)}"""

        cur.execute(cur.mogrify(f"""\
                    SELECT s.project_id,
                           s.session_id::text AS session_id,
                           s.user_uuid,
                           s.user_id,
                           s.user_os,
                           s.user_browser,
                           s.user_device,
                           s.user_country,
                           s.start_ts,
                           s.duration,
                           s.events_count,
                           s.pages_count,
                           s.errors_count
                    {query_part}
                    ORDER BY s.session_id         
                    LIMIT 50;""", {
            "projectId": project_id,
            "userId": user_id,
            "startDate": start_date,
            "endDate": end_date
        }))

        sessions = cur.fetchall()
    return helper.list_to_camel_case(sessions)


def get_session_user(project_id, user_id):
    with pg_client.PostgresClient() as cur:
        query = cur.mogrify(
            """\
            SELECT
                user_id,
                count(*) as session_count,	
                max(start_ts) as last_seen,
                min(start_ts) as first_seen
            FROM
                "public".sessions
            WHERE
                project_id = %(project_id)s
                AND user_id = %(userId)s
                AND duration is not null
            GROUP BY user_id;
            """,
            {"project_id": project_id, "userId": user_id}
        )
        cur.execute(query=query)
        data = cur.fetchone()
    return helper.dict_to_camel_case(data)


def get_session_ids_by_user_ids(project_id, user_ids):
    with pg_client.PostgresClient() as cur:
        query = cur.mogrify(
            """\
            SELECT session_id FROM public.sessions
            WHERE
                project_id = %(project_id)s AND user_id IN %(userId)s;""",
            {"project_id": project_id, "userId": tuple(user_ids)}
        )
        ids = cur.execute(query=query)
    return ids


def delete_sessions_by_session_ids(session_ids):
    with pg_client.PostgresClient(unlimited_query=True) as cur:
        query = cur.mogrify(
            """\
            DELETE FROM public.sessions
            WHERE
                session_id IN %(session_ids)s;""",
            {"session_ids": tuple(session_ids)}
        )
        cur.execute(query=query)

    return True


def delete_sessions_by_user_ids(project_id, user_ids):
    with pg_client.PostgresClient(unlimited_query=True) as cur:
        query = cur.mogrify(
            """\
            DELETE FROM public.sessions
            WHERE
                project_id = %(project_id)s AND user_id IN %(userId)s;""",
            {"project_id": project_id, "userId": tuple(user_ids)}
        )
        cur.execute(query=query)

    return True


def count_all():
    with pg_client.PostgresClient(unlimited_query=True) as cur:
        row = cur.execute(query="SELECT COUNT(session_id) AS count FROM public.sessions")
    return row.get("count", 0)<|MERGE_RESOLUTION|>--- conflicted
+++ resolved
@@ -715,11 +715,7 @@
                     event_where.append(
                         _multiple_conditions(f"(main1.message {op} %({e_k})s OR main1.name {op} %({e_k})s)",
                                              event.value, value_key=e_k))
-<<<<<<< HEAD
                 if len(event.source) > 0 and event.source[0] not in [None, "*", ""]:
-=======
-                if event.source[0] not in [None, "*", ""]:
->>>>>>> 7678501a
                     event_where.append(_multiple_conditions(f"main1.source = %({s_k})s", event.source, value_key=s_k))
 
 
