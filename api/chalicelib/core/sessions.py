--- conflicted
+++ resolved
@@ -169,17 +169,10 @@
 
 @dev.timed
 def search2_pg(data: schemas.SessionsSearchPayloadSchema, project_id, user_id, errors_only=False,
-<<<<<<< HEAD
-               error_status="ALL", count_only=False, issue=None):
-    full_args, query_part, sort = search_query_parts(data=data, error_status=error_status, errors_only=errors_only,
-                                                     favorite_only=data.bookmarked, issue=issue, project_id=project_id,
-                                                     user_id=user_id)
-=======
                error_status=schemas.ErrorStatus.all, count_only=False, issue=None):
     full_args, query_part = search_query_parts(data=data, error_status=error_status, errors_only=errors_only,
                                                favorite_only=data.bookmarked, issue=issue, project_id=project_id,
                                                user_id=user_id)
->>>>>>> d7740ebc
     if data.limit is not None and data.page is not None:
         full_args["sessions_limit_s"] = (data.page - 1) * data.limit
         full_args["sessions_limit_e"] = data.page * data.limit
@@ -258,10 +251,6 @@
         # print("--------------------")
         # print(main_query)
         # print("--------------------")
-<<<<<<< HEAD
-
-        cur.execute(main_query)
-=======
         try:
             cur.execute(main_query)
         except Exception as err:
@@ -274,7 +263,6 @@
         if errors_only:
             return helper.list_to_camel_case(cur.fetchall())
 
->>>>>>> d7740ebc
         sessions = cur.fetchone()
         if count_only:
             return helper.dict_to_camel_case(sessions)
@@ -419,13 +407,6 @@
         "s.duration IS NOT NULL"
     ]
     extra_from = ""
-<<<<<<< HEAD
-    fav_only_join = ""
-    if favorite_only and not errors_only:
-        fav_only_join = "LEFT JOIN public.user_favorite_sessions AS fs ON fs.session_id = s.session_id"
-        # extra_constraints.append("fs.user_id = %(userId)s")
-=======
->>>>>>> d7740ebc
     events_query_part = ""
     if len(data.filters) > 0:
         meta_keys = None
