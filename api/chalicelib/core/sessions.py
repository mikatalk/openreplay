--- conflicted
+++ resolved
@@ -234,33 +234,19 @@
                 data.order = "DESC"
             sort = 'session_id'
             if data.sort is not None and data.sort != "session_id":
-<<<<<<< HEAD
-                sort += " " + data.order + "," + helper.key_to_snake_case(data.sort)
-            else:
-                sort = 'session_id'
-=======
                 # sort += " " + data.order + "," + helper.key_to_snake_case(data.sort)
                 sort = helper.key_to_snake_case(data.sort)
->>>>>>> 7c7aee64
 
             meta_keys = metadata.get(project_id=project_id)
             main_query = cur.mogrify(f"""SELECT COUNT(full_sessions) AS count, 
                                                 COALESCE(JSONB_AGG(full_sessions) 
                                                     FILTER (WHERE rn>%(sessions_limit_s)s AND rn<=%(sessions_limit_e)s), '[]'::JSONB) AS sessions
-<<<<<<< HEAD
-                                            FROM (SELECT *, ROW_NUMBER() OVER (ORDER BY issue_score DESC, {sort} {data.order}, session_id desc) AS rn
-=======
                                             FROM (SELECT *, ROW_NUMBER() OVER (ORDER BY {sort} {data.order}, issue_score DESC) AS rn
->>>>>>> 7c7aee64
                                             FROM (SELECT DISTINCT ON(s.session_id) {SESSION_PROJECTION_COLS}
                                                                 {"," if len(meta_keys) > 0 else ""}{",".join([f'metadata_{m["index"]}' for m in meta_keys])}
                                             {query_part}
                                             ORDER BY s.session_id desc) AS filtred_sessions
-<<<<<<< HEAD
-                                            ORDER BY issue_score DESC, {sort} {data.order}) AS full_sessions;""",
-=======
                                             ORDER BY {sort} {data.order}, issue_score DESC) AS full_sessions;""",
->>>>>>> 7c7aee64
                                      full_args)
         # print("--------------------")
         # print(main_query)
