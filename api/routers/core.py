--- conflicted
+++ resolved
@@ -973,12 +973,6 @@
         }
     }
 
-
-<<<<<<< HEAD
-@public_app.get('/general_stats', tags=["private"], include_in_schema=False)
-def get_general_stats():
-    return {"data": {"sessions:": sessions.count_all()}}
-=======
 @app.get('/integrations/msteams/channels', tags=["integrations"])
 def get_msteams_channels(context: schemas.CurrentContext = Depends(OR_context)):
     return {"data": webhook.get_by_type(tenant_id=context.tenant_id, webhook_type=schemas.WebhookType.msteams)}
@@ -1010,7 +1004,11 @@
                 }
     return {"data": webhook.update(tenant_id=context.tenant_id, webhook_id=webhookId,
                                    changes={"name": data.name, "endpoint": data.url})}
->>>>>>> 4b62ac51
+
+
+@public_app.get('/general_stats', tags=["private"], include_in_schema=False)
+def get_general_stats():
+    return {"data": {"sessions:": sessions.count_all()}}
 
 
 @public_app.get('/', tags=["health"])
