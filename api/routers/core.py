from typing import Union

from decouple import config
from fastapi import Depends, Body

import schemas
from chalicelib.core import log_tool_rollbar, sourcemaps, events, sessions_assignments, projects, \
    sessions_metas, alerts, funnels, issues, integrations_manager, metadata, \
    log_tool_elasticsearch, log_tool_datadog, \
    log_tool_stackdriver, reset_password, sessions_favorite_viewed, \
    log_tool_cloudwatch, log_tool_sentry, log_tool_sumologic, log_tools, errors, sessions, \
    log_tool_newrelic, announcements, log_tool_bugsnag, weekly_report, integration_jira_cloud, integration_github, \
    assist, heatmaps, mobile, signup, tenants, errors_favorite_viewed, boarding, notifications, webhook, users, \
    custom_metrics, saved_search
from chalicelib.core.collaboration_slack import Slack
from chalicelib.utils import email_helper
from chalicelib.utils.TimeUTC import TimeUTC
from or_dependencies import OR_context
from routers.base import get_routers

public_app, app, app_apikey = get_routers()


@app.get('/{projectId}/sessions2/{sessionId}', tags=["sessions"])
def get_session2(projectId: int, sessionId: Union[int, str], context: schemas.CurrentContext = Depends(OR_context)):
    if isinstance(sessionId, str):
        return {"errors": ["session not found"]}
    data = sessions.get_by_id2_pg(project_id=projectId, session_id=sessionId, full_data=True, user_id=context.user_id,
                                  include_fav_viewed=True, group_metadata=True)
    if data is None:
        return {"errors": ["session not found"]}
    if data.get("inDB"):
        sessions_favorite_viewed.view_session(project_id=projectId, user_id=context.user_id, session_id=sessionId)
    return {
        'data': data
    }


@app.get('/{projectId}/sessions2/{sessionId}/favorite', tags=["sessions"])
def add_remove_favorite_session2(projectId: int, sessionId: int,
                                 context: schemas.CurrentContext = Depends(OR_context)):
    return {
        "data": sessions_favorite_viewed.favorite_session(project_id=projectId, user_id=context.user_id,
                                                          session_id=sessionId)}


@app.get('/{projectId}/sessions2/{sessionId}/assign', tags=["sessions"])
def assign_session(projectId: int, sessionId, context: schemas.CurrentContext = Depends(OR_context)):
    data = sessions_assignments.get_by_session(project_id=projectId, session_id=sessionId,
                                               tenant_id=context.tenant_id,
                                               user_id=context.user_id)
    if "errors" in data:
        return data
    return {
        'data': data
    }


@app.get('/{projectId}/sessions2/{sessionId}/errors/{errorId}/sourcemaps', tags=["sessions", "sourcemaps"])
def get_error_trace(projectId: int, sessionId: int, errorId: str,
                    context: schemas.CurrentContext = Depends(OR_context)):
    data = errors.get_trace(project_id=projectId, error_id=errorId)
    if "errors" in data:
        return data
    return {
        'data': data
    }


@app.get('/{projectId}/sessions2/{sessionId}/assign/{issueId}', tags=["sessions", "issueTracking"])
def assign_session(projectId: int, sessionId: int, issueId: str,
                   context: schemas.CurrentContext = Depends(OR_context)):
    data = sessions_assignments.get(project_id=projectId, session_id=sessionId, assignment_id=issueId,
                                    tenant_id=context.tenant_id, user_id=context.user_id)
    if "errors" in data:
        return data
    return {
        'data': data
    }


@app.post('/{projectId}/sessions2/{sessionId}/assign/{issueId}/comment', tags=["sessions", "issueTracking"])
@app.put('/{projectId}/sessions2/{sessionId}/assign/{issueId}/comment', tags=["sessions", "issueTracking"])
def comment_assignment(projectId: int, sessionId: int, issueId: str, data: schemas.CommentAssignmentSchema = Body(...),
                       context: schemas.CurrentContext = Depends(OR_context)):
    data = sessions_assignments.comment(tenant_id=context.tenant_id, project_id=projectId,
                                        session_id=sessionId, assignment_id=issueId,
                                        user_id=context.user_id, message=data.message)
    if "errors" in data.keys():
        return data
    return {
        'data': data
    }


@app.get('/{projectId}/events/search', tags=["events"])
def events_search(projectId: int, q: str,
                  type: Union[schemas.FilterType, schemas.EventType,
                              schemas.PerformanceEventType, schemas.FetchFilterType,
                              schemas.GraphqlFilterType] = None,
                  key: str = None,
                  source: str = None, context: schemas.CurrentContext = Depends(OR_context)):
    if len(q) == 0:
        return {"data": []}
    if type in [schemas.FetchFilterType._url]:
        type = schemas.EventType.request
    elif type in [schemas.GraphqlFilterType._name]:
        type = schemas.EventType.graphql
    elif isinstance(type, schemas.PerformanceEventType):
        if type in [schemas.PerformanceEventType.location_dom_complete,
                    schemas.PerformanceEventType.location_largest_contentful_paint_time,
                    schemas.PerformanceEventType.location_ttfb,
                    schemas.PerformanceEventType.location_avg_cpu_load,
                    schemas.PerformanceEventType.location_avg_memory_usage
                    ]:
            type = schemas.EventType.location
        elif type in [schemas.PerformanceEventType.fetch_failed]:
            type = schemas.EventType.request
        else:
            return {"data": []}

    result = events.search(text=q, event_type=type, project_id=projectId, source=source, key=key)
    return result


@app.post('/{projectId}/sessions/search2', tags=["sessions"])
def sessions_search2(projectId: int, data: schemas.FlatSessionsSearchPayloadSchema = Body(...),
                     context: schemas.CurrentContext = Depends(OR_context)):
    data = sessions.search2_pg(data=data, project_id=projectId, user_id=context.user_id)
    return {'data': data}


@app.get('/{projectId}/sessions/filters', tags=["sessions"])
def session_filter_values(projectId: int, context: schemas.CurrentContext = Depends(OR_context)):
    return {'data': sessions_metas.get_key_values(projectId)}


@app.get('/{projectId}/sessions/filters/top', tags=["sessions"])
def session_top_filter_values(projectId: int, context: schemas.CurrentContext = Depends(OR_context)):
    return {'data': sessions_metas.get_top_key_values(projectId)}


@app.post('/{projectId}/integrations/{integration}/notify/{integrationId}/{source}/{sourceId}', tags=["integrations"])
@app.put('/{projectId}/integrations/{integration}/notify/{integrationId}/{source}/{sourceId}', tags=["integrations"])
def integration_notify(projectId: int, integration: str, integrationId: int, source: str, sourceId: str,
                       data: schemas.IntegrationNotificationSchema = Body(...),
                       context: schemas.CurrentContext = Depends(OR_context)):
    comment = None
    if data.comment:
        comment = data.comment
    if integration == "slack":
        args = {"tenant_id": context.tenant_id,
                "user": context.email, "comment": comment, "project_id": projectId,
                "integration_id": integrationId}
        if source == "sessions":
            return Slack.share_session(session_id=sourceId, **args)
        elif source == "errors":
            return Slack.share_error(error_id=sourceId, **args)
    return {"data": None}


@app.get('/integrations/sentry', tags=["integrations"])
def get_all_sentry(context: schemas.CurrentContext = Depends(OR_context)):
    return {"data": log_tool_sentry.get_all(tenant_id=context.tenant_id)}


@app.get('/{projectId}/integrations/sentry', tags=["integrations"])
def get_sentry(projectId: int, context: schemas.CurrentContext = Depends(OR_context)):
    return {"data": log_tool_sentry.get(project_id=projectId)}


@app.post('/{projectId}/integrations/sentry', tags=["integrations"])
@app.put('/{projectId}/integrations/sentry', tags=["integrations"])
def add_edit_sentry(projectId: int, data: schemas.SentrySchema = Body(...),
                    context: schemas.CurrentContext = Depends(OR_context)):
    return {"data": log_tool_sentry.add_edit(tenant_id=context.tenant_id, project_id=projectId, data=data.dict())}


@app.delete('/{projectId}/integrations/sentry', tags=["integrations"])
def delete_sentry(projectId: int, context: schemas.CurrentContext = Depends(OR_context)):
    return {"data": log_tool_sentry.delete(tenant_id=context.tenant_id, project_id=projectId)}


@app.get('/{projectId}/integrations/sentry/events/{eventId}', tags=["integrations"])
def proxy_sentry(projectId: int, eventId: int, context: schemas.CurrentContext = Depends(OR_context)):
    return {"data": log_tool_sentry.proxy_get(tenant_id=context.tenant_id, project_id=projectId, event_id=eventId)}


@app.get('/integrations/datadog', tags=["integrations"])
def get_all_datadog(context: schemas.CurrentContext = Depends(OR_context)):
    return {"data": log_tool_datadog.get_all(tenant_id=context.tenant_id)}


@app.get('/{projectId}/integrations/datadog', tags=["integrations"])
def get_datadog(projectId: int, context: schemas.CurrentContext = Depends(OR_context)):
    return {"data": log_tool_datadog.get(project_id=projectId)}


@app.post('/{projectId}/integrations/datadog', tags=["integrations"])
@app.put('/{projectId}/integrations/datadog', tags=["integrations"])
def add_edit_datadog(projectId: int, data: schemas.DatadogSchema = Body(...),
                     context: schemas.CurrentContext = Depends(OR_context)):
    return {"data": log_tool_datadog.add_edit(tenant_id=context.tenant_id, project_id=projectId, data=data.dict())}


@app.delete('/{projectId}/integrations/datadog', tags=["integrations"])
def delete_datadog(projectId: int, context: schemas.CurrentContext = Depends(OR_context)):
    return {"data": log_tool_datadog.delete(tenant_id=context.tenant_id, project_id=projectId)}


@app.get('/integrations/stackdriver', tags=["integrations"])
def get_all_stackdriver(context: schemas.CurrentContext = Depends(OR_context)):
    return {"data": log_tool_stackdriver.get_all(tenant_id=context.tenant_id)}


@app.get('/{projectId}/integrations/stackdriver', tags=["integrations"])
def get_stackdriver(projectId: int, context: schemas.CurrentContext = Depends(OR_context)):
    return {"data": log_tool_stackdriver.get(project_id=projectId)}


@app.post('/{projectId}/integrations/stackdriver', tags=["integrations"])
@app.put('/{projectId}/integrations/stackdriver', tags=["integrations"])
def add_edit_stackdriver(projectId: int, data: schemas.StackdriverSchema = Body(...),
                         context: schemas.CurrentContext = Depends(OR_context)):
    return {"data": log_tool_stackdriver.add_edit(tenant_id=context.tenant_id, project_id=projectId, data=data.dict())}


@app.delete('/{projectId}/integrations/stackdriver', tags=["integrations"])
def delete_stackdriver(projectId: int, context: schemas.CurrentContext = Depends(OR_context)):
    return {"data": log_tool_stackdriver.delete(tenant_id=context.tenant_id, project_id=projectId)}


@app.get('/integrations/newrelic', tags=["integrations"])
def get_all_newrelic(context: schemas.CurrentContext = Depends(OR_context)):
    return {"data": log_tool_newrelic.get_all(tenant_id=context.tenant_id)}


@app.get('/{projectId}/integrations/newrelic', tags=["integrations"])
def get_newrelic(projectId: int, context: schemas.CurrentContext = Depends(OR_context)):
    return {"data": log_tool_newrelic.get(project_id=projectId)}


@app.post('/{projectId}/integrations/newrelic', tags=["integrations"])
@app.put('/{projectId}/integrations/newrelic', tags=["integrations"])
def add_edit_newrelic(projectId: int, data: schemas.NewrelicSchema = Body(...),
                      context: schemas.CurrentContext = Depends(OR_context)):
    return {"data": log_tool_newrelic.add_edit(tenant_id=context.tenant_id, project_id=projectId, data=data.dict())}


@app.delete('/{projectId}/integrations/newrelic', tags=["integrations"])
def delete_newrelic(projectId: int, context: schemas.CurrentContext = Depends(OR_context)):
    return {"data": log_tool_newrelic.delete(tenant_id=context.tenant_id, project_id=projectId)}


@app.get('/integrations/rollbar', tags=["integrations"])
def get_all_rollbar(context: schemas.CurrentContext = Depends(OR_context)):
    return {"data": log_tool_rollbar.get_all(tenant_id=context.tenant_id)}


@app.get('/{projectId}/integrations/rollbar', tags=["integrations"])
def get_rollbar(projectId: int, context: schemas.CurrentContext = Depends(OR_context)):
    return {"data": log_tool_rollbar.get(project_id=projectId)}


@app.post('/{projectId}/integrations/rollbar', tags=["integrations"])
@app.put('/{projectId}/integrations/rollbar', tags=["integrations"])
def add_edit_rollbar(projectId: int, data: schemas.RollbarSchema = Body(...),
                     context: schemas.CurrentContext = Depends(OR_context)):
    return {"data": log_tool_rollbar.add_edit(tenant_id=context.tenant_id, project_id=projectId, data=data.dict())}


@app.delete('/{projectId}/integrations/rollbar', tags=["integrations"])
def delete_datadog(projectId: int, context: schemas.CurrentContext = Depends(OR_context)):
    return {"data": log_tool_rollbar.delete(tenant_id=context.tenant_id, project_id=projectId)}


@app.post('/integrations/bugsnag/list_projects', tags=["integrations"])
def list_projects_bugsnag(data: schemas.BugsnagBasicSchema = Body(...),
                          context: schemas.CurrentContext = Depends(OR_context)):
    return {"data": log_tool_bugsnag.list_projects(auth_token=data.authorizationToken)}


@app.get('/integrations/bugsnag', tags=["integrations"])
def get_all_bugsnag(context: schemas.CurrentContext = Depends(OR_context)):
    return {"data": log_tool_bugsnag.get_all(tenant_id=context.tenant_id)}


@app.get('/{projectId}/integrations/bugsnag', tags=["integrations"])
def get_bugsnag(projectId: int, context: schemas.CurrentContext = Depends(OR_context)):
    return {"data": log_tool_bugsnag.get(project_id=projectId)}


@app.post('/{projectId}/integrations/bugsnag', tags=["integrations"])
@app.put('/{projectId}/integrations/bugsnag', tags=["integrations"])
def add_edit_bugsnag(projectId: int, data: schemas.BugsnagSchema = Body(...),
                     context: schemas.CurrentContext = Depends(OR_context)):
    return {"data": log_tool_bugsnag.add_edit(tenant_id=context.tenant_id, project_id=projectId, data=data.dict())}


@app.delete('/{projectId}/integrations/bugsnag', tags=["integrations"])
def delete_bugsnag(projectId: int, context: schemas.CurrentContext = Depends(OR_context)):
    return {"data": log_tool_bugsnag.delete(tenant_id=context.tenant_id, project_id=projectId)}


@app.post('/integrations/cloudwatch/list_groups', tags=["integrations"])
def list_groups_cloudwatch(data: schemas.CloudwatchBasicSchema = Body(...),
                           context: schemas.CurrentContext = Depends(OR_context)):
    return {"data": log_tool_cloudwatch.list_log_groups(aws_access_key_id=data.awsAccessKeyId,
                                                        aws_secret_access_key=data.awsSecretAccessKey,
                                                        region=data.region)}


@app.get('/integrations/cloudwatch', tags=["integrations"])
def get_all_cloudwatch(context: schemas.CurrentContext = Depends(OR_context)):
    return {"data": log_tool_cloudwatch.get_all(tenant_id=context.tenant_id)}


@app.get('/{projectId}/integrations/cloudwatch', tags=["integrations"])
def get_cloudwatch(projectId: int, context: schemas.CurrentContext = Depends(OR_context)):
    return {"data": log_tool_cloudwatch.get(project_id=projectId)}


@app.post('/{projectId}/integrations/cloudwatch', tags=["integrations"])
@app.put('/{projectId}/integrations/cloudwatch', tags=["integrations"])
def add_edit_cloudwatch(projectId: int, data: schemas.CloudwatchSchema = Body(...),
                        context: schemas.CurrentContext = Depends(OR_context)):
    return {"data": log_tool_cloudwatch.add_edit(tenant_id=context.tenant_id, project_id=projectId, data=data.dict())}


@app.delete('/{projectId}/integrations/cloudwatch', tags=["integrations"])
def delete_cloudwatch(projectId: int, context: schemas.CurrentContext = Depends(OR_context)):
    return {"data": log_tool_cloudwatch.delete(tenant_id=context.tenant_id, project_id=projectId)}


@app.get('/integrations/elasticsearch', tags=["integrations"])
def get_all_elasticsearch(context: schemas.CurrentContext = Depends(OR_context)):
    return {"data": log_tool_elasticsearch.get_all(tenant_id=context.tenant_id)}


@app.get('/{projectId}/integrations/elasticsearch', tags=["integrations"])
def get_elasticsearch(projectId: int, context: schemas.CurrentContext = Depends(OR_context)):
    return {"data": log_tool_elasticsearch.get(project_id=projectId)}


@app.post('/integrations/elasticsearch/test', tags=["integrations"])
def test_elasticsearch_connection(data: schemas.ElasticsearchBasicSchema = Body(...),
                                  context: schemas.CurrentContext = Depends(OR_context)):
    return {"data": log_tool_elasticsearch.ping(tenant_id=context.tenant_id, **data.dict())}


@app.post('/{projectId}/integrations/elasticsearch', tags=["integrations"])
@app.put('/{projectId}/integrations/elasticsearch', tags=["integrations"])
def add_edit_elasticsearch(projectId: int, data: schemas.ElasticsearchSchema = Body(...),
                           context: schemas.CurrentContext = Depends(OR_context)):
    return {
        "data": log_tool_elasticsearch.add_edit(tenant_id=context.tenant_id, project_id=projectId, data=data.dict())}


@app.delete('/{projectId}/integrations/elasticsearch', tags=["integrations"])
def delete_elasticsearch(projectId: int, context: schemas.CurrentContext = Depends(OR_context)):
    return {"data": log_tool_elasticsearch.delete(tenant_id=context.tenant_id, project_id=projectId)}


@app.get('/integrations/sumologic', tags=["integrations"])
def get_all_sumologic(context: schemas.CurrentContext = Depends(OR_context)):
    return {"data": log_tool_sumologic.get_all(tenant_id=context.tenant_id)}


@app.get('/{projectId}/integrations/sumologic', tags=["integrations"])
def get_sumologic(projectId: int, context: schemas.CurrentContext = Depends(OR_context)):
    return {"data": log_tool_sumologic.get(project_id=projectId)}


@app.post('/{projectId}/integrations/sumologic', tags=["integrations"])
@app.put('/{projectId}/integrations/sumologic', tags=["integrations"])
def add_edit_sumologic(projectId: int, data: schemas.SumologicSchema = Body(...),
                       context: schemas.CurrentContext = Depends(OR_context)):
    return {"data": log_tool_sumologic.add_edit(tenant_id=context.tenant_id, project_id=projectId, data=data.dict())}


@app.delete('/{projectId}/integrations/sumologic', tags=["integrations"])
def delete_sumologic(projectId: int, context: schemas.CurrentContext = Depends(OR_context)):
    return {"data": log_tool_sumologic.delete(tenant_id=context.tenant_id, project_id=projectId)}


@app.get('/integrations/issues', tags=["integrations"])
def get_integration_status(context: schemas.CurrentContext = Depends(OR_context)):
    error, integration = integrations_manager.get_integration(tenant_id=context.tenant_id,
                                                              user_id=context.user_id)
    if error is not None:
        return {"data": {}}
    return {"data": integration.get_obfuscated()}


@app.post('/integrations/jira', tags=["integrations"])
@app.put('/integrations/jira', tags=["integrations"])
def add_edit_jira_cloud(data: schemas.JiraGithubSchema = Body(...),
                        context: schemas.CurrentContext = Depends(OR_context)):
    error, integration = integrations_manager.get_integration(tool=integration_jira_cloud.PROVIDER,
                                                              tenant_id=context.tenant_id,
                                                              user_id=context.user_id)
    if error is not None:
        return error
    data.provider = integration_jira_cloud.PROVIDER
    return {"data": integration.add_edit(data=data.dict())}


@app.post('/integrations/github', tags=["integrations"])
@app.put('/integrations/github', tags=["integrations"])
def add_edit_github(data: schemas.JiraGithubSchema = Body(...),
                    context: schemas.CurrentContext = Depends(OR_context)):
    error, integration = integrations_manager.get_integration(tool=integration_github.PROVIDER,
                                                              tenant_id=context.tenant_id,
                                                              user_id=context.user_id)
    if error is not None:
        return error
    data.provider = integration_github.PROVIDER
    return {"data": integration.add_edit(data=data.dict())}


@app.delete('/integrations/issues', tags=["integrations"])
def delete_default_issue_tracking_tool(context: schemas.CurrentContext = Depends(OR_context)):
    error, integration = integrations_manager.get_integration(tenant_id=context.tenant_id,
                                                              user_id=context.user_id)
    if error is not None:
        return error
    return {"data": integration.delete()}


@app.delete('/integrations/jira', tags=["integrations"])
def delete_jira_cloud(context: schemas.CurrentContext = Depends(OR_context)):
    error, integration = integrations_manager.get_integration(tool=integration_jira_cloud.PROVIDER,
                                                              tenant_id=context.tenant_id,
                                                              user_id=context.user_id)
    if error is not None:
        return error
    return {"data": integration.delete()}


@app.delete('/integrations/github', tags=["integrations"])
def delete_github(context: schemas.CurrentContext = Depends(OR_context)):
    error, integration = integrations_manager.get_integration(tool=integration_github.PROVIDER,
                                                              tenant_id=context.tenant_id,
                                                              user_id=context.user_id)
    if error is not None:
        return error
    return {"data": integration.delete()}


@app.get('/integrations/issues/list_projects', tags=["integrations"])
def get_all_issue_tracking_projects(context: schemas.CurrentContext = Depends(OR_context)):
    error, integration = integrations_manager.get_integration(tenant_id=context.tenant_id,
                                                              user_id=context.user_id)
    if error is not None:
        return error
    data = integration.issue_handler.get_projects()
    if "errors" in data:
        return data
    return {"data": data}


@app.get('/integrations/issues/{integrationProjectId}', tags=["integrations"])
def get_integration_metadata(integrationProjectId: int, context: schemas.CurrentContext = Depends(OR_context)):
    error, integration = integrations_manager.get_integration(tenant_id=context.tenant_id,
                                                              user_id=context.user_id)
    if error is not None:
        return error
    data = integration.issue_handler.get_metas(integrationProjectId)
    if "errors" in data.keys():
        return data
    return {"data": data}


@app.get('/{projectId}/assignments', tags=["assignment"])
def get_all_assignments(projectId: int, context: schemas.CurrentContext = Depends(OR_context)):
    data = sessions_assignments.get_all(project_id=projectId, user_id=context.user_id)
    return {
        'data': data
    }


@app.post('/{projectId}/sessions2/{sessionId}/assign/projects/{integrationProjectId}', tags=["assignment"])
@app.put('/{projectId}/sessions2/{sessionId}/assign/projects/{integrationProjectId}', tags=["assignment"])
def create_issue_assignment(projectId: int, sessionId: int, integrationProjectId,
                            data: schemas.AssignmentSchema = Body(...),
                            context: schemas.CurrentContext = Depends(OR_context)):
    data = sessions_assignments.create_new_assignment(tenant_id=context.tenant_id, project_id=projectId,
                                                      session_id=sessionId,
                                                      creator_id=context.user_id, assignee=data.assignee,
                                                      description=data.description, title=data.title,
                                                      issue_type=data.issue_type,
                                                      integration_project_id=integrationProjectId)
    if "errors" in data.keys():
        return data
    return {
        'data': data
    }


@app.get('/{projectId}/gdpr', tags=["projects", "gdpr"])
def get_gdpr(projectId: int, context: schemas.CurrentContext = Depends(OR_context)):
    return {"data": projects.get_gdpr(project_id=projectId)}


@app.post('/{projectId}/gdpr', tags=["projects", "gdpr"])
@app.put('/{projectId}/gdpr', tags=["projects", "gdpr"])
def edit_gdpr(projectId: int, data: schemas.GdprSchema = Body(...),
              context: schemas.CurrentContext = Depends(OR_context)):
    return {"data": projects.edit_gdpr(project_id=projectId, gdpr=data.dict())}


@public_app.post('/password/reset-link', tags=["reset password"])
@public_app.put('/password/reset-link', tags=["reset password"])
def reset_password_handler(data: schemas.ForgetPasswordPayloadSchema = Body(...)):
    if len(data.email) < 5:
        return {"errors": ["please provide a valid email address"]}
    return reset_password.reset(data)


@app.get('/{projectId}/metadata', tags=["metadata"])
def get_metadata(projectId: int, context: schemas.CurrentContext = Depends(OR_context)):
    return {"data": metadata.get(project_id=projectId)}


@app.post('/{projectId}/metadata/list', tags=["metadata"])
@app.put('/{projectId}/metadata/list', tags=["metadata"])
def add_edit_delete_metadata(projectId: int, data: schemas.MetadataListSchema = Body(...),
                             context: schemas.CurrentContext = Depends(OR_context)):
    return metadata.add_edit_delete(tenant_id=context.tenant_id, project_id=projectId, new_metas=data.list)


@app.post('/{projectId}/metadata', tags=["metadata"])
@app.put('/{projectId}/metadata', tags=["metadata"])
def add_metadata(projectId: int, data: schemas.MetadataBasicSchema = Body(...),
                 context: schemas.CurrentContext = Depends(OR_context)):
    return metadata.add(tenant_id=context.tenant_id, project_id=projectId, new_name=data.key)


@app.post('/{projectId}/metadata/{index}', tags=["metadata"])
@app.put('/{projectId}/metadata/{index}', tags=["metadata"])
def edit_metadata(projectId: int, index: int, data: schemas.MetadataBasicSchema = Body(...),
                  context: schemas.CurrentContext = Depends(OR_context)):
    return metadata.edit(tenant_id=context.tenant_id, project_id=projectId, index=int(index),
                         new_name=data.key)


@app.delete('/{projectId}/metadata/{index}', tags=["metadata"])
def delete_metadata(projectId: int, index: int, context: schemas.CurrentContext = Depends(OR_context)):
    return metadata.delete(tenant_id=context.tenant_id, project_id=projectId, index=index)


@app.get('/{projectId}/metadata/search', tags=["metadata"])
def search_metadata(projectId: int, q: str, key: str, context: schemas.CurrentContext = Depends(OR_context)):
    if len(q) == 0 and len(key) == 0:
        return {"data": []}
    if len(q) == 0:
        return {"errors": ["please provide a value for search"]}
    if len(key) == 0:
        return {"errors": ["please provide a key for search"]}
    return metadata.search(tenant_id=context.tenant_id, project_id=projectId, value=q, key=key)


@app.get('/{projectId}/integration/sources', tags=["integrations"])
def search_integrations(projectId: int, context: schemas.CurrentContext = Depends(OR_context)):
    return log_tools.search(project_id=projectId)


@public_app.post('/async/email_assignment', tags=["async mail"])
def async_send_signup_emails(data: schemas.EmailPayloadSchema = Body(...)):
    if data.auth != config("async_Token"):
        return {}
    email_helper.send_assign_session(recipient=data.email, link=data.link, message=data.message)


# @public_app.post('/async/basic/member_invitation', tags=["async mail"])
# def async_basic_emails(data: schemas.MemberInvitationPayloadSchema = Body(...)):
#     if data.auth != config("async_Token"):
#         return {}
#     email_helper.send_team_invitation(recipient=data.email, invitation_link=data.invitation_link,
#                                       client_id=data.client_id, sender_name=data.sender_name)


@app.get('/{projectId}/sample_rate', tags=["projects"])
def get_capture_status(projectId: int, context: schemas.CurrentContext = Depends(OR_context)):
    return {"data": projects.get_capture_status(project_id=projectId)}


@app.post('/{projectId}/sample_rate', tags=["projects"])
@app.put('/{projectId}/sample_rate', tags=["projects"])
def update_capture_status(projectId: int, data: schemas.SampleRateSchema = Body(...),
                          context: schemas.CurrentContext = Depends(OR_context)):
    return {"data": projects.update_capture_status(project_id=projectId, changes=data.dict())}


@app.get('/announcements', tags=["announcements"])
def get_all_announcements(context: schemas.CurrentContext = Depends(OR_context)):
    return {"data": announcements.get_all(context.user_id)}


@app.get('/announcements/view', tags=["announcements"])
def get_all_announcements(context: schemas.CurrentContext = Depends(OR_context)):
    return {"data": announcements.view(user_id=context.user_id)}


@app.post('/{projectId}/errors/merge', tags=["errors"])
def errors_merge(projectId: int, data: schemas.ErrorIdsPayloadSchema = Body(...),
                 context: schemas.CurrentContext = Depends(OR_context)):
    data = errors.merge(error_ids=data.errors)
    return data


@app.get('/show_banner', tags=["banner"])
def errors_merge(context: schemas.CurrentContext = Depends(OR_context)):
    return {"data": False}


@app.post('/{projectId}/alerts', tags=["alerts"])
@app.put('/{projectId}/alerts', tags=["alerts"])
def create_alert(projectId: int, data: schemas.AlertSchema = Body(...),
                 context: schemas.CurrentContext = Depends(OR_context)):
    return alerts.create(projectId, data)


@app.get('/{projectId}/alerts', tags=["alerts"])
def get_all_alerts(projectId: int, context: schemas.CurrentContext = Depends(OR_context)):
    return {"data": alerts.get_all(projectId)}


@app.get('/{projectId}/alerts/triggers', tags=["alerts", "customMetrics"])
def get_alerts_triggers(projectId: int, context: schemas.CurrentContext = Depends(OR_context)):
    return {"data": alerts.get_predefined_values() \
                    + custom_metrics.get_series_for_alert(project_id=projectId, user_id=context.user_id)}


@app.get('/{projectId}/alerts/{alertId}', tags=["alerts"])
def get_alert(projectId: int, alertId: int, context: schemas.CurrentContext = Depends(OR_context)):
    return {"data": alerts.get(alertId)}


@app.post('/{projectId}/alerts/{alertId}', tags=["alerts"])
@app.put('/{projectId}/alerts/{alertId}', tags=["alerts"])
def update_alert(projectId: int, alertId: int, data: schemas.AlertSchema = Body(...),
                 context: schemas.CurrentContext = Depends(OR_context)):
    return alerts.update(alertId, data)


@app.delete('/{projectId}/alerts/{alertId}', tags=["alerts"])
def delete_alert(projectId: int, alertId: int, context: schemas.CurrentContext = Depends(OR_context)):
    return alerts.delete(projectId, alertId)


@app.post('/{projectId}/funnels', tags=["funnels"])
@app.put('/{projectId}/funnels', tags=["funnels"])
def add_funnel(projectId: int, data: schemas.FunnelSchema = Body(...),
               context: schemas.CurrentContext = Depends(OR_context)):
    return funnels.create(project_id=projectId,
                          user_id=context.user_id,
                          name=data.name,
                          filter=data.filter,
                          is_public=data.is_public)


@app.get('/{projectId}/funnels', tags=["funnels"])
def get_funnels(projectId: int, context: schemas.CurrentContext = Depends(OR_context)):
    return {"data": funnels.get_by_user(project_id=projectId,
                                        user_id=context.user_id,
                                        range_value=None,
                                        start_date=None,
                                        end_date=None,
                                        details=False)}


@app.get('/{projectId}/funnels/details', tags=["funnels"])
def get_funnels_with_details(projectId: int, rangeValue: str = None, startDate: int = None, endDate: int = None,
                             context: schemas.CurrentContext = Depends(OR_context)):
    return {"data": funnels.get_by_user(project_id=projectId,
                                        user_id=context.user_id,
                                        range_value=rangeValue,
                                        start_date=startDate,
                                        end_date=endDate,
                                        details=True)}


@app.get('/{projectId}/funnels/issue_types', tags=["funnels"])
def get_possible_issue_types(projectId: int, context: schemas.CurrentContext = Depends(OR_context)):
    return {"data": funnels.get_possible_issue_types(project_id=projectId)}


@app.get('/{projectId}/funnels/{funnelId}/insights', tags=["funnels"])
def get_funnel_insights(projectId: int, funnelId: int, rangeValue: str = None, startDate: int = None,
                        endDate: int = None, context: schemas.CurrentContext = Depends(OR_context)):
    return funnels.get_top_insights(funnel_id=funnelId, user_id=context.user_id, project_id=projectId,
                                    range_value=rangeValue, start_date=startDate, end_date=endDate)


@app.post('/{projectId}/funnels/{funnelId}/insights', tags=["funnels"])
@app.put('/{projectId}/funnels/{funnelId}/insights', tags=["funnels"])
def get_funnel_insights_on_the_fly(projectId: int, funnelId: int, data: schemas.FunnelInsightsPayloadSchema = Body(...),
                                   context: schemas.CurrentContext = Depends(OR_context)):
    return funnels.get_top_insights_on_the_fly(funnel_id=funnelId, user_id=context.user_id, project_id=projectId,
                                               data=data)


@app.get('/{projectId}/funnels/{funnelId}/issues', tags=["funnels"])
def get_funnel_issues(projectId: int, funnelId, rangeValue: str = None, startDate: int = None, endDate: int = None,
                      context: schemas.CurrentContext = Depends(OR_context)):
    return funnels.get_issues(funnel_id=funnelId, user_id=context.user_id, project_id=projectId,
                              range_value=rangeValue, start_date=startDate, end_date=endDate)


@app.post('/{projectId}/funnels/{funnelId}/issues', tags=["funnels"])
@app.put('/{projectId}/funnels/{funnelId}/issues', tags=["funnels"])
def get_funnel_issues_on_the_fly(projectId: int, funnelId: int, data: schemas.FunnelSearchPayloadSchema = Body(...),
                                 context: schemas.CurrentContext = Depends(OR_context)):
    return {"data": funnels.get_issues_on_the_fly(funnel_id=funnelId, user_id=context.user_id, project_id=projectId,
                                                  data=data)}


@app.get('/{projectId}/funnels/{funnelId}/sessions', tags=["funnels"])
def get_funnel_sessions(projectId: int, funnelId: int, rangeValue: str = None, startDate: int = None,
                        endDate: int = None, context: schemas.CurrentContext = Depends(OR_context)):
    return {"data": funnels.get_sessions(funnel_id=funnelId, user_id=context.user_id, project_id=projectId,
                                         range_value=rangeValue,
                                         start_date=startDate,
                                         end_date=endDate)}


@app.post('/{projectId}/funnels/{funnelId}/sessions', tags=["funnels"])
@app.put('/{projectId}/funnels/{funnelId}/sessions', tags=["funnels"])
def get_funnel_sessions_on_the_fly(projectId: int, funnelId: int, data: schemas.FunnelSearchPayloadSchema = Body(...),
                                   context: schemas.CurrentContext = Depends(OR_context)):
    return {"data": funnels.get_sessions_on_the_fly(funnel_id=funnelId, user_id=context.user_id, project_id=projectId,
                                                    data=data)}


@app.get('/{projectId}/funnels/issues/{issueId}/sessions', tags=["funnels"])
def get_issue_sessions(projectId: int, issueId: str, startDate: int = None, endDate: int = None,
                       context: schemas.CurrentContext = Depends(OR_context)):
    issue = issues.get(project_id=projectId, issue_id=issueId)
    if issue is None:
        return {"errors": ["issue not found"]}
    return {
        "data": {"sessions": sessions.search_by_issue(user_id=context.user_id, project_id=projectId, issue=issue,
                                                      start_date=startDate, end_date=endDate),
                 "issue": issue}}


@app.post('/{projectId}/funnels/{funnelId}/issues/{issueId}/sessions', tags=["funnels"])
@app.put('/{projectId}/funnels/{funnelId}/issues/{issueId}/sessions', tags=["funnels"])
def get_funnel_issue_sessions(projectId: int, funnelId: int, issueId: str,
                              data: schemas.FunnelSearchPayloadSchema = Body(...),
                              context: schemas.CurrentContext = Depends(OR_context)):
    data = funnels.search_by_issue(project_id=projectId, user_id=context.user_id, issue_id=issueId,
                                   funnel_id=funnelId, data=data)
    if "errors" in data:
        return data
    if data.get("issue") is None:
        data["issue"] = issues.get(project_id=projectId, issue_id=issueId)
    return {
        "data": data
    }


@app.get('/{projectId}/funnels/{funnelId}', tags=["funnels"])
def get_funnel(projectId: int, funnelId: int, context: schemas.CurrentContext = Depends(OR_context)):
    data = funnels.get(funnel_id=funnelId, project_id=projectId, user_id=context.user_id)
    if data is None:
        return {"errors": ["funnel not found"]}
    return {"data": data}


@app.post('/{projectId}/funnels/{funnelId}', tags=["funnels"])
@app.put('/{projectId}/funnels/{funnelId}', tags=["funnels"])
def edit_funnel(projectId: int, funnelId: int, data: schemas.UpdateFunnelSchema = Body(...),
                context: schemas.CurrentContext = Depends(OR_context)):
    return funnels.update(funnel_id=funnelId,
                          user_id=context.user_id,
                          name=data.name,
                          filter=data.filter.dict(),
                          is_public=data.is_public,
                          project_id=projectId)


@app.delete('/{projectId}/funnels/{funnelId}', tags=["funnels"])
def delete_filter(projectId: int, funnelId: int, context: schemas.CurrentContext = Depends(OR_context)):
    return funnels.delete(user_id=context.user_id, funnel_id=funnelId, project_id=projectId)


@app_apikey.put('/{projectKey}/sourcemaps/', tags=["sourcemaps"])
@app_apikey.put('/{projectKey}/sourcemaps', tags=["sourcemaps"])
def sign_sourcemap_for_upload(projectKey: str, data: schemas.SourcemapUploadPayloadSchema = Body(...),
                              context: schemas.CurrentContext = Depends(OR_context)):
    project_id = projects.get_internal_project_id(projectKey)
    if project_id is None:
        return {"errors": ["Project not found."]}

    return {"data": sourcemaps.presign_upload_urls(project_id=project_id, urls=data.urls)}


@app.get('/config/weekly_report', tags=["weekly report config"])
def get_weekly_report_config(context: schemas.CurrentContext = Depends(OR_context)):
    return {"data": weekly_report.get_config(user_id=context.user_id)}


@app.post('/config/weekly_report', tags=["weekly report config"])
@app.put('/config/weekly_report', tags=["weekly report config"])
def edit_weekly_report_config(data: schemas.WeeklyReportConfigSchema = Body(...),
                              context: schemas.CurrentContext = Depends(OR_context)):
    return {"data": weekly_report.edit_config(user_id=context.user_id, weekly_report=data.weekly_report)}


@app.get('/{projectId}/issue_types', tags=["issues"])
def issue_types(projectId: int, context: schemas.CurrentContext = Depends(OR_context)):
    return {"data": issues.get_all_types()}


@app.get('/issue_types', tags=["issues"])
def all_issue_types(context: schemas.CurrentContext = Depends(OR_context)):
    return {"data": issues.get_all_types()}


@app.get('/{projectId}/assist/sessions', tags=["assist"])
def sessions_live(projectId: int, userId: str = None, context: schemas.CurrentContext = Depends(OR_context)):
    data = assist.get_live_sessions_ws(projectId, user_id=userId)
    return {'data': data}


@app.post('/{projectId}/heatmaps/url', tags=["heatmaps"])
def get_heatmaps_by_url(projectId: int, data: schemas.GetHeatmapPayloadSchema = Body(...),
                        context: schemas.CurrentContext = Depends(OR_context)):
    return {"data": heatmaps.get_by_url(project_id=projectId, data=data.dict())}


@app.post('/{projectId}/mobile/{sessionId}/urls', tags=['mobile'])
def mobile_signe(projectId: int, sessionId: int, data: schemas.MobileSignPayloadSchema = Body(...),
                 context: schemas.CurrentContext = Depends(OR_context)):
    return {"data": mobile.sign_keys(project_id=projectId, session_id=sessionId, keys=data.keys)}


@public_app.put('/signup', tags=['signup'])
@public_app.post('/signup', tags=['signup'])
def signup_handler(data: schemas.UserSignupSchema = Body(...)):
    return signup.create_step1(data)


@app.post('/projects', tags=['projects'])
@app.put('/projects', tags=['projects'])
def create_project(data: schemas.CreateProjectSchema = Body(...),
                   context: schemas.CurrentContext = Depends(OR_context)):
    return projects.create(tenant_id=context.tenant_id, user_id=context.user_id, data=data)


@app.post('/projects/{projectId}', tags=['projects'])
@app.put('/projects/{projectId}', tags=['projects'])
def edit_project(projectId: int, data: schemas.CreateProjectSchema = Body(...),
                 context: schemas.CurrentContext = Depends(OR_context)):
    return projects.edit(tenant_id=context.tenant_id, user_id=context.user_id, data=data, project_id=projectId)


@app.delete('/projects/{projectId}', tags=['projects'])
def delete_project(projectId, context: schemas.CurrentContext = Depends(OR_context)):
    return projects.delete(tenant_id=context.tenant_id, user_id=context.user_id, project_id=projectId)


@app.get('/client/new_api_key', tags=['client'])
def generate_new_tenant_token(context: schemas.CurrentContext = Depends(OR_context)):
    return {
        'data': tenants.generate_new_api_key(context.tenant_id)
    }


@app.put('/client', tags=['client'])
@app.post('/client', tags=['client'])
def edit_client(data: schemas.UpdateTenantSchema = Body(...),
                context: schemas.CurrentContext = Depends(OR_context)):
    return tenants.update(tenant_id=context.tenant_id, user_id=context.user_id, data=data)


@app.post('/{projectId}/errors/search', tags=['errors'])
def errors_search(projectId: int, data: schemas.SearchErrorsSchema = Body(...),
                  context: schemas.CurrentContext = Depends(OR_context)):
<<<<<<< HEAD
    if isinstance(favorite, str):
        favorite = True if len(favorite) == 0 else False
    return errors.search(data, projectId, user_id=context.user_id, status=status, favorite_only=favorite)
=======
    return errors.search(data, projectId, user_id=context.user_id)
>>>>>>> d7740ebc


@app.get('/{projectId}/errors/stats', tags=['errors'])
def errors_stats(projectId: int, startTimestamp: int, endTimestamp: int,
                 context: schemas.CurrentContext = Depends(OR_context)):
    return errors.stats(projectId, user_id=context.user_id, startTimestamp=startTimestamp, endTimestamp=endTimestamp)


@app.get('/{projectId}/errors/{errorId}', tags=['errors'])
def errors_get_details(projectId: int, errorId: str, density24: int = 24, density30: int = 30,
                       context: schemas.CurrentContext = Depends(OR_context)):
    data = errors.get_details(project_id=projectId, user_id=context.user_id, error_id=errorId,
                              **{"density24": density24, "density30": density30})
    if data.get("data") is not None:
        errors_favorite_viewed.viewed_error(project_id=projectId, user_id=context.user_id, error_id=errorId)
    return data


@app.get('/{projectId}/errors/{errorId}/stats', tags=['errors'])
def errors_get_details_right_column(projectId: int, errorId: str, startDate: int = TimeUTC.now(-7),
                                    endDate: int = TimeUTC.now(), density: int = 7,
                                    context: schemas.CurrentContext = Depends(OR_context)):
    data = errors.get_details_chart(project_id=projectId, user_id=context.user_id, error_id=errorId,
                                    **{"startDate": startDate, "endDate": endDate, "density": density})
    return data


@app.get('/{projectId}/errors/{errorId}/sourcemaps', tags=['errors'])
def errors_get_details_sourcemaps(projectId: int, errorId: str,
                                  context: schemas.CurrentContext = Depends(OR_context)):
    data = errors.get_trace(project_id=projectId, error_id=errorId)
    if "errors" in data:
        return data
    return {
        'data': data
    }


@app.get('/{projectId}/errors/{errorId}/{action}', tags=["errors"])
def add_remove_favorite_error(projectId: int, errorId: str, action: str, startDate: int = TimeUTC.now(-7),
                              endDate: int = TimeUTC.now(), context: schemas.CurrentContext = Depends(OR_context)):
    if action == "favorite":
        return errors_favorite_viewed.favorite_error(project_id=projectId, user_id=context.user_id, error_id=errorId)
    elif action == "sessions":
        start_date = startDate
        end_date = endDate
        return {
            "data": errors.get_sessions(project_id=projectId, user_id=context.user_id, error_id=errorId,
                                        start_date=start_date, end_date=end_date)}
    elif action in list(errors.ACTION_STATE.keys()):
        return errors.change_state(project_id=projectId, user_id=context.user_id, error_id=errorId, action=action)
    else:
        return {"errors": ["undefined action"]}


@app.get('/notifications', tags=['notifications'])
def get_notifications(context: schemas.CurrentContext = Depends(OR_context)):
    return {"data": notifications.get_all(tenant_id=context.tenant_id, user_id=context.user_id)}


@app.get('/notifications/{notificationId}/view', tags=['notifications'])
def view_notifications(notificationId: int, context: schemas.CurrentContext = Depends(OR_context)):
    return {"data": notifications.view_notification(notification_ids=[notificationId], user_id=context.user_id)}


@app.post('/notifications/view', tags=['notifications'])
@app.put('/notifications/view', tags=['notifications'])
def batch_view_notifications(data: schemas.NotificationsViewSchema,
                             context: schemas.CurrentContext = Depends(OR_context)):
    return {"data": notifications.view_notification(notification_ids=data.ids,
                                                    startTimestamp=data.startTimestamp,
                                                    endTimestamp=data.endTimestamp,
                                                    user_id=context.user_id,
                                                    tenant_id=context.tenant_id)}


@public_app.post('/notifications', tags=['notifications'])
@public_app.put('/notifications', tags=['notifications'])
def create_notifications(data: schemas.CreateNotificationSchema):
    if data.token != config("async_Token"):
        return {"errors": ["missing token"]}
    return notifications.create(data.notifications)


@app.get('/boarding', tags=['boarding'])
def get_boarding_state(context: schemas.CurrentContext = Depends(OR_context)):
    return {"data": boarding.get_state(tenant_id=context.tenant_id)}


@app.get('/boarding/installing', tags=['boarding'])
def get_boarding_state_installing(context: schemas.CurrentContext = Depends(OR_context)):
    return {"data": boarding.get_state_installing(tenant_id=context.tenant_id)}


@app.get('/boarding/identify-users', tags=["boarding"])
def get_boarding_state_identify_users(context: schemas.CurrentContext = Depends(OR_context)):
    return {"data": boarding.get_state_identify_users(tenant_id=context.tenant_id)}


@app.get('/boarding/manage-users', tags=["boarding"])
def get_boarding_state_manage_users(context: schemas.CurrentContext = Depends(OR_context)):
    return {"data": boarding.get_state_manage_users(tenant_id=context.tenant_id)}


@app.get('/boarding/integrations', tags=["boarding"])
def get_boarding_state_integrations(context: schemas.CurrentContext = Depends(OR_context)):
    return {"data": boarding.get_state_integrations(tenant_id=context.tenant_id)}


@app.get('/integrations/slack/channels', tags=["integrations"])
def get_slack_channels(context: schemas.CurrentContext = Depends(OR_context)):
    return {"data": webhook.get_by_type(tenant_id=context.tenant_id, webhook_type='slack')}


@app.get('/integrations/slack/{integrationId}', tags=["integrations"])
def get_slack_webhook(integrationId: int, context: schemas.CurrentContext = Depends(OR_context)):
    return {"data": webhook.get(tenant_id=context.tenant_id, webhook_id=integrationId)}


@app.delete('/integrations/slack/{integrationId}', tags=["integrations"])
def delete_slack_integration(integrationId: int, context: schemas.CurrentContext = Depends(OR_context)):
    return webhook.delete(context.tenant_id, integrationId)


@app.post('/webhooks', tags=["webhooks"])
@app.put('/webhooks', tags=["webhooks"])
def add_edit_webhook(data: schemas.CreateEditWebhookSchema = Body(...),
                     context: schemas.CurrentContext = Depends(OR_context)):
    return {"data": webhook.add_edit(tenant_id=context.tenant_id, data=data.dict(), replace_none=True)}


@app.get('/webhooks', tags=["webhooks"])
def get_webhooks(context: schemas.CurrentContext = Depends(OR_context)):
    return {"data": webhook.get_by_tenant(tenant_id=context.tenant_id, replace_none=True)}


@app.delete('/webhooks/{webhookId}', tags=["webhooks"])
def delete_webhook(webhookId: int, context: schemas.CurrentContext = Depends(OR_context)):
    return {"data": webhook.delete(tenant_id=context.tenant_id, webhook_id=webhookId)}


@app.get('/client/members', tags=["client"])
def get_members(context: schemas.CurrentContext = Depends(OR_context)):
    return {"data": users.get_members(tenant_id=context.tenant_id)}


@app.get('/client/members/{memberId}/reset', tags=["client"])
def reset_reinvite_member(memberId: int, context: schemas.CurrentContext = Depends(OR_context)):
    return users.reset_member(tenant_id=context.tenant_id, editor_id=context.user_id, user_id_to_update=memberId)


@app.delete('/client/members/{memberId}', tags=["client"])
def delete_member(memberId: int, context: schemas.CurrentContext = Depends(OR_context)):
    return users.delete_member(tenant_id=context.tenant_id, user_id=context.user_id, id_to_delete=memberId)


@app.get('/account/new_api_key', tags=["account"])
def generate_new_user_token(context: schemas.CurrentContext = Depends(OR_context)):
    return {"data": users.generate_new_api_key(user_id=context.user_id)}


@app.post('/account', tags=["account"])
@app.put('/account', tags=["account"])
def edit_account(data: schemas.EditUserSchema = Body(...),
                 context: schemas.CurrentContext = Depends(OR_context)):
    return users.edit(tenant_id=context.tenant_id, user_id_to_update=context.user_id, changes=data.dict(),
                      editor_id=context.user_id)


@app.post('/account/appearance', tags=["account"])
@app.put('/account/appearance', tags=["account"])
def edit_account_appearance(data: schemas.EditUserAppearanceSchema = Body(...),
                            context: schemas.CurrentContext = Depends(OR_context)):
    return users.edit_appearance(tenant_id=context.tenant_id, user_id=context.user_id, changes=data.dict())


@app.post('/account/password', tags=["account"])
@app.put('/account/password', tags=["account"])
def change_client_password(data: schemas.EditUserPasswordSchema = Body(...),
                           context: schemas.CurrentContext = Depends(OR_context)):
    return users.change_password(email=context.email, old_password=data.old_password,
                                 new_password=data.new_password, tenant_id=context.tenant_id,
                                 user_id=context.user_id)


@app.post('/{projectId}/custom_metrics/try', tags=["customMetrics"])
@app.put('/{projectId}/custom_metrics/try', tags=["customMetrics"])
def try_custom_metric(projectId: int, data: schemas.CreateCustomMetricsSchema = Body(...),
                      context: schemas.CurrentContext = Depends(OR_context)):
    return {"data": custom_metrics.merged_live(project_id=projectId, data=data)}


@app.post('/{projectId}/custom_metrics', tags=["customMetrics"])
@app.put('/{projectId}/custom_metrics', tags=["customMetrics"])
def add_custom_metric(projectId: int, data: schemas.CreateCustomMetricsSchema = Body(...),
                      context: schemas.CurrentContext = Depends(OR_context)):
    return custom_metrics.create(project_id=projectId, user_id=context.user_id, data=data)


@app.get('/{projectId}/custom_metrics', tags=["customMetrics"])
def get_custom_metrics(projectId: int, context: schemas.CurrentContext = Depends(OR_context)):
    return {"data": custom_metrics.get_all(project_id=projectId, user_id=context.user_id)}


@app.get('/{projectId}/custom_metrics/{metric_id}', tags=["customMetrics"])
def get_custom_metric(projectId: int, metric_id: int, context: schemas.CurrentContext = Depends(OR_context)):
    data = custom_metrics.get(project_id=projectId, user_id=context.user_id, metric_id=metric_id)
    if data is None:
        return {"errors": ["custom metric not found"]}
    return {"data": data}


@app.post('/{projectId}/custom_metrics/{metric_id}/sessions', tags=["customMetrics"])
def get_custom_metric_sessions(projectId: int, metric_id: int,
                               data: schemas.CustomMetricSessionsPayloadSchema = Body(...),
                               context: schemas.CurrentContext = Depends(OR_context)):
    data = custom_metrics.get_sessions(project_id=projectId, user_id=context.user_id, metric_id=metric_id, data=data)
    if data is None:
        return {"errors": ["custom metric not found"]}
    return {"data": data}


@app.post('/{projectId}/custom_metrics/{metric_id}/chart', tags=["customMetrics"])
def get_custom_metric_chart(projectId: int, metric_id: int, data: schemas.CustomMetricChartPayloadSchema = Body(...),
                            context: schemas.CurrentContext = Depends(OR_context)):
    data = custom_metrics.make_chart(project_id=projectId, user_id=context.user_id, metric_id=metric_id,
                                     data=data)
    if data is None:
        return {"errors": ["custom metric not found"]}
    return {"data": data}


@app.post('/{projectId}/custom_metrics/{metric_id}', tags=["customMetrics"])
@app.put('/{projectId}/custom_metrics/{metric_id}', tags=["customMetrics"])
def update_custom_metric(projectId: int, metric_id: int, data: schemas.UpdateCustomMetricsSchema = Body(...),
                         context: schemas.CurrentContext = Depends(OR_context)):
    data = custom_metrics.update(project_id=projectId, user_id=context.user_id, metric_id=metric_id, data=data)
    if data is None:
        return {"errors": ["custom metric not found"]}
    return {"data": data}


@app.post('/{projectId}/custom_metrics/{metric_id}/status', tags=["customMetrics"])
@app.put('/{projectId}/custom_metrics/{metric_id}/status', tags=["customMetrics"])
def update_custom_metric_state(projectId: int, metric_id: int,
                               data: schemas.UpdateCustomMetricsStatusSchema = Body(...),
                               context: schemas.CurrentContext = Depends(OR_context)):
    return {
        "data": custom_metrics.change_state(project_id=projectId, user_id=context.user_id, metric_id=metric_id,
                                            status=data.active)}


@app.delete('/{projectId}/custom_metrics/{metric_id}', tags=["customMetrics"])
def delete_custom_metric(projectId: int, metric_id: int, context: schemas.CurrentContext = Depends(OR_context)):
    return {"data": custom_metrics.delete(project_id=projectId, user_id=context.user_id, metric_id=metric_id)}


@app.post('/{projectId}/saved_search', tags=["savedSearch"])
@app.put('/{projectId}/saved_search', tags=["savedSearch"])
def add_saved_search(projectId: int, data: schemas.SavedSearchSchema = Body(...),
                     context: schemas.CurrentContext = Depends(OR_context)):
    return saved_search.create(project_id=projectId, user_id=context.user_id, data=data)


@app.get('/{projectId}/saved_search', tags=["savedSearch"])
def get_saved_searches(projectId: int, context: schemas.CurrentContext = Depends(OR_context)):
    return {"data": saved_search.get_all(project_id=projectId, user_id=context.user_id, details=True)}


@app.get('/{projectId}/saved_search/{search_id}', tags=["savedSearch"])
def get_saved_search(projectId: int, search_id: int, context: schemas.CurrentContext = Depends(OR_context)):
    return {"data": saved_search.get(project_id=projectId, search_id=search_id, user_id=context.user_id)}


@app.post('/{projectId}/saved_search/{search_id}', tags=["savedSearch"])
@app.put('/{projectId}/saved_search/{search_id}', tags=["savedSearch"])
def update_saved_search(projectId: int, search_id: int, data: schemas.SavedSearchSchema = Body(...),
                        context: schemas.CurrentContext = Depends(OR_context)):
    return {"data": saved_search.update(user_id=context.user_id, search_id=search_id, data=data, project_id=projectId)}


@app.delete('/{projectId}/saved_search/{search_id}', tags=["savedSearch"])
def delete_saved_search(projectId: int, search_id: int, context: schemas.CurrentContext = Depends(OR_context)):
    return {"data": saved_search.delete(project_id=projectId, user_id=context.user_id, search_id=search_id)}


@public_app.get('/', tags=["health"])
@public_app.post('/', tags=["health"])
@public_app.put('/', tags=["health"])
@public_app.delete('/', tags=["health"])
def health_check():
    return {"data": f"live {config('version_number', default='')}"}<|MERGE_RESOLUTION|>--- conflicted
+++ resolved
@@ -879,13 +879,7 @@
 @app.post('/{projectId}/errors/search', tags=['errors'])
 def errors_search(projectId: int, data: schemas.SearchErrorsSchema = Body(...),
                   context: schemas.CurrentContext = Depends(OR_context)):
-<<<<<<< HEAD
-    if isinstance(favorite, str):
-        favorite = True if len(favorite) == 0 else False
-    return errors.search(data, projectId, user_id=context.user_id, status=status, favorite_only=favorite)
-=======
     return errors.search(data, projectId, user_id=context.user_id)
->>>>>>> d7740ebc
 
 
 @app.get('/{projectId}/errors/stats', tags=['errors'])
