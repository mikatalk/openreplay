--- conflicted
+++ resolved
@@ -13,11 +13,7 @@
 	ORIGIN: () => 'window.location.origin',
 	API_EDP: () => 'window.location.origin + "/api"',
 	ASSETS_HOST: () => 'window.location.origin + "/assets"',
-<<<<<<< HEAD
 	VERSION: '1.2.0',
-=======
-	VERSION: '1.1.0',
->>>>>>> 55608791
 	SOURCEMAP: true,
 	MINIO_ENDPOINT: process.env.MINIO_ENDPOINT,
 	MINIO_PORT: process.env.MINIO_PORT,
@@ -27,15 +23,6 @@
 	TRACKER_VERSION: '3.0.5', // trackerInfo.version,
 }
 
-const local = {
-	...oss,
-	API_EDP: 'https://sacha.openreplay.com/api',//'https://do.openreplay.com/api',
-	ASSETS_HOST: 'https://sacha.openreplay.com/assets',//'https://do.openreplay.com/assets',
-	SOURCEMAP: false,
-	PRODUCTION: false,
-}
-
 module.exports = {
-    oss,
-    local,
+    oss,    
 };