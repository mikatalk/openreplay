import { Duration } from 'luxon';
import SessionEvent, { TYPES, EventData, InjectedEvent } from './event';
import StackEvent from './stackEvent';
import SessionError, { IError } from './error';
<<<<<<< HEAD
import Issue, { IIssue, types as issueTypes } from './issue';
import { Note } from 'App/services/NotesService'
=======
import Issue, { IIssue } from './issue';
import { Note } from 'App/services/NotesService';
import { toJS } from 'mobx';
>>>>>>> 0c9b2cb6

const HASH_MOD = 1610612741;
const HASH_P = 53;

function mergeEventLists(arr1: any[], arr2: any[]) {
  let merged = [];
  let index1 = 0;
  let index2 = 0;
  let current = 0;

  while (current < (arr1.length + arr2.length)) {

    let isArr1Depleted = index1 >= arr1.length;
    let isArr2Depleted = index2 >= arr2.length;

    if (!isArr1Depleted && (isArr2Depleted || (arr1[index1].timestamp < arr2[index2].timestamp))) {
      merged[current] = arr1[index1];
      index1++;
    } else {
      merged[current] = arr2[index2];
      index2++;
    }

    current++;
  }

  return merged;
}

function hashString(s: string): number {
  let mul = 1;
  let hash = 0;
  for (let i = 0; i < s.length; i++) {
    hash = (hash + s.charCodeAt(i) * mul) % HASH_MOD;
    mul = (mul * HASH_P) % HASH_MOD;
  }
  return hash;
}

export interface ISession {
  sessionId: string;
  pageTitle: string;
  active: boolean;
  siteId: string;
  projectKey: string;
  peerId: string;
  live: boolean;
  startedAt: number;
  duration: number;
  events: InjectedEvent[];
  stackEvents: StackEvent[];
  metadata: [];
  favorite: boolean;
  filterId?: string;
  domURL: string[];
  devtoolsURL: string[];
  /**
   * @deprecated
   */
  mobsUrl: string[];
  userBrowser: string;
  userBrowserVersion: string;
  userCountry: string;
  userDevice: string;
  userDeviceType: string;
  isMobile: boolean;
  userOs: string;
  userOsVersion: string;
  userId: string;
  userAnonymousId: string;
  userUuid: string;
  userDisplayName: string;
  userNumericHash: number;
  viewed: boolean;
  consoleLogCount: number;
  eventsCount: number;
  pagesCount: number;
  errorsCount: number;
  issueTypes: string[];
  issues: IIssue[];
  referrer: string | null;
  userDeviceHeapSize: number;
  userDeviceMemorySize: number;
  errors: SessionError[];
  crashes?: [];
  socket: string;
  isIOS: boolean;
  revId: string | null;
  agentIds?: string[];
  isCallActive?: boolean;
  agentToken: string;
  notes: Note[];
  notesWithEvents: Array<Note | InjectedEvent>;
  fileKey: string;
  platform: string;
  projectId: string;
  startTs: number;
  timestamp: number;
  backendErrors: number;
  consoleErrors: number;
  sessionID?: string;
  userID: string;
  userUUID: string;
  userEvents: any[];
}

const emptyValues = {
  startTs: 0,
  timestamp: 0,
  backendErrors: 0,
  consoleErrors: 0,
  sessionID: '',
  projectId: '',
  errors: [],
  stackEvents: [],
  issues: [],
  sessionId: '',
  domURL: [],
  devtoolsURL: [],
  mobsUrl: [],
  notes: [],
  metadata: {},
  startedAt: 0,
};

export default class Session {
  sessionId: ISession['sessionId'];
  pageTitle: ISession['pageTitle'];
  active: ISession['active'];
  siteId: ISession['siteId'];
  projectKey: ISession['projectKey'];
  peerId: ISession['peerId'];
  live: ISession['live'];
  startedAt: ISession['startedAt'];
  duration: ISession['duration'];
  events: ISession['events'];
  stackEvents: ISession['stackEvents'];
  metadata: ISession['metadata'];
  favorite: ISession['favorite'];
  filterId?: ISession['filterId'];
  domURL: ISession['domURL'];
  devtoolsURL: ISession['devtoolsURL'];
  /**
   * @deprecated
   */
<<<<<<< HEAD
  mobsUrl: ISession["mobsUrl"]
  userBrowser: ISession["userBrowser"]
  userBrowserVersion: ISession["userBrowserVersion"]
  userCountry: ISession["userCountry"]
  userDevice: ISession["userDevice"]
  userDeviceType: ISession["userDeviceType"]
  isMobile: ISession["isMobile"]
  userOs: ISession["userOs"]
  userOsVersion: ISession["userOsVersion"]
  userId: ISession["userId"]
  userAnonymousId: ISession["userAnonymousId"]
  userUuid: ISession["userUuid"]
  userDisplayName: ISession["userDisplayName"]
  userNumericHash: ISession["userNumericHash"]
  viewed: ISession["viewed"]
  consoleLogCount: ISession["consoleLogCount"]
  eventsCount: ISession["eventsCount"]
  pagesCount: ISession["pagesCount"]
  errorsCount: ISession["errorsCount"]
  issueTypes: ISession["issueTypes"]
  issues: ISession["issues"]
  referrer: ISession["referrer"]
  userDeviceHeapSize: ISession["userDeviceHeapSize"]
  userDeviceMemorySize: ISession["userDeviceMemorySize"]
  errors: ISession["errors"]
  crashes?: ISession["crashes"]
  socket: ISession["socket"]
  isIOS: ISession["isIOS"]
  revId: ISession["revId"]
  agentIds?: ISession["agentIds"]
  isCallActive?: ISession["isCallActive"]
  agentToken: ISession["agentToken"]
  notes: ISession["notes"]
  notesWithEvents: ISession["notesWithEvents"]
  frustrations: Array<IIssue | InjectedEvent>

  fileKey: ISession["fileKey"]
=======
  mobsUrl: ISession['mobsUrl'];
  userBrowser: ISession['userBrowser'];
  userBrowserVersion: ISession['userBrowserVersion'];
  userCountry: ISession['userCountry'];
  userDevice: ISession['userDevice'];
  userDeviceType: ISession['userDeviceType'];
  isMobile: ISession['isMobile'];
  userOs: ISession['userOs'];
  userOsVersion: ISession['userOsVersion'];
  userId: ISession['userId'];
  userAnonymousId: ISession['userAnonymousId'];
  userUuid: ISession['userUuid'];
  userDisplayName: ISession['userDisplayName'];
  userNumericHash: ISession['userNumericHash'];
  viewed: ISession['viewed'];
  consoleLogCount: ISession['consoleLogCount'];
  eventsCount: ISession['eventsCount'];
  pagesCount: ISession['pagesCount'];
  errorsCount: ISession['errorsCount'];
  issueTypes: ISession['issueTypes'];
  issues: Issue[];
  referrer: ISession['referrer'];
  userDeviceHeapSize: ISession['userDeviceHeapSize'];
  userDeviceMemorySize: ISession['userDeviceMemorySize'];
  errors: ISession['errors'];
  crashes?: ISession['crashes'];
  socket: ISession['socket'];
  isIOS: ISession['isIOS'];
  revId: ISession['revId'];
  agentIds?: ISession['agentIds'];
  isCallActive?: ISession['isCallActive'];
  agentToken: ISession['agentToken'];
  notes: ISession['notes'];
  notesWithEvents: ISession['notesWithEvents'];
  fileKey: ISession['fileKey'];
  durationSeconds: number;
>>>>>>> 0c9b2cb6

  constructor(plainSession?: ISession) {
    const sessionData = plainSession || (emptyValues as unknown as ISession);
    const {
      startTs = 0,
      timestamp = 0,
      backendErrors = 0,
      consoleErrors = 0,
      sessionID = '',
      projectId = '',
      errors = [],
      stackEvents = [],
      issues = [],
      sessionId = '',
      domURL = [],
      devtoolsURL = [],
      mobsUrl = [],
      notes = [],
      ...session
    } = sessionData;
    const duration = Duration.fromMillis(session.duration < 1000 ? 1000 : session.duration);
    const durationSeconds = duration.valueOf();
    const startedAt = +startTs || +timestamp;

    const userDevice = session.userDevice || session.userDeviceType || 'Other';
    const userDeviceType = session.userDeviceType || 'other';
    const isMobile = ['console', 'mobile', 'tablet'].includes(userDeviceType);

    const events: InjectedEvent[] = [];
    const rawEvents: (EventData & { key: number })[] = [];

    if (session.events?.length) {
      (session.events as EventData[]).forEach((event: EventData, k) => {
        const time = event.timestamp - startedAt;
        if (event.type !== TYPES.CONSOLE && time <= durationSeconds) {
          const EventClass = SessionEvent({ ...event, time, key: k });
          if (EventClass) {
            events.push(EventClass);
          }
          rawEvents.push({ ...event, time, key: k });
        }
      });
    }

    const stackEventsList: StackEvent[] = [];
    if (stackEvents?.length || session.userEvents?.length) {
      const mergedArrays = [...stackEvents, ...session.userEvents]
        .sort((a, b) => a.timestamp - b.timestamp)
        .map((se) => new StackEvent({ ...se, time: se.timestamp - startedAt }));
      stackEventsList.push(...mergedArrays);
    }

    const exceptions = (errors as IError[]).map((e) => new SessionError(e)) || [];

    const issuesList =
      (issues as IIssue[]).map(
        (i, k) => new Issue({ ...i, time: i.timestamp - startedAt, key: k })
      ) || [];

<<<<<<< HEAD
    const rawNotes = notes;


    const frustrationEvents = events.filter(ev => {
        if (ev.type === TYPES.CLICK || ev.type === TYPES.INPUT) {
          // @ts-ignore
          return ev.hesitation > 1000
        }
        return ev.type === TYPES.CLICKRAGE
      }
    )
    const frustrationIssues = issuesList.filter(i => i.type === issueTypes.MOUSE_THRASHING)

    const frustrationList = [...frustrationEvents, ...frustrationIssues].sort((a, b) => {
      // @ts-ignore
      const aTs = a.timestamp || a.time;
      // @ts-ignore
      const bTs = b.timestamp || b.time;
=======
    const notesWithEvents =
      [...rawEvents, ...notes].sort((a, b) => {
        // @ts-ignore just in case
        const aTs = a.timestamp || a.time;
        // @ts-ignore
        const bTs = b.timestamp || b.time;
>>>>>>> 0c9b2cb6

        return aTs - bTs;
      }) || [];

    const mixedEventsWithIssues = mergeEventLists(
      mergeEventLists(rawEvents, rawNotes),
      frustrationIssues
    )

    Object.assign(this, {
      ...session,
      isIOS: session.platform === 'ios',
      errors: exceptions,
      siteId: projectId,
      events,
      stackEvents: stackEventsList,
      userDevice,
      userDeviceType,
      isMobile,
      startedAt,
      duration,
      durationSeconds,
      userNumericHash: hashString(
        session.userId ||
          session.userAnonymousId ||
          session.userUuid ||
          session.userID ||
          session.userUUID ||
          ''
      ),
      userDisplayName:
        session.userId || session.userAnonymousId || session.userID || 'Anonymous User',
      issues: issuesList,
      sessionId: sessionId || sessionID,
      userId: session.userId || session.userID,
      mobsUrl: Array.isArray(mobsUrl) ? mobsUrl : [mobsUrl],
      domURL,
      devtoolsURL,
      notes,
<<<<<<< HEAD
      notesWithEvents: mixedEventsWithIssues,
      frustrations: frustrationList,
    })
=======
      notesWithEvents: notesWithEvents,
    });
  }

  addEvents(
    sessionEvents: EventData[],
    errors: any[],
    issues: any[],
    resources: any[],
    userEvents: any[],
    stackEvents: any[]
  ) {
    const exceptions = (errors as IError[]).map((e) => new SessionError(e)) || [];
    const issuesList =
      (issues as IIssue[]).map(
        (i, k) => new Issue({ ...i, time: i.timestamp - this.startedAt, key: k })
      ) || [];
    const stackEventsList: StackEvent[] = [];
    if (stackEvents?.length || userEvents?.length) {
      const mergedArrays = [...stackEvents, ...userEvents]
        .sort((a, b) => a.timestamp - b.timestamp)
        .map((se) => new StackEvent({ ...se, time: se.timestamp - this.startedAt }));
      stackEventsList.push(...mergedArrays);
    }

    const events: InjectedEvent[] = [];
    const rawEvents: (EventData & { key: number })[] = [];

    if (sessionEvents.length) {
      sessionEvents.forEach((event, k) => {
        const time = event.timestamp - this.startedAt;
        if (event.type !== TYPES.CONSOLE && time <= this.durationSeconds) {
          const EventClass = SessionEvent({ ...event, time, key: k });
          if (EventClass) {
            events.push(EventClass);
          }
          rawEvents.push({ ...event, time, key: k });
        }
      });
    }

    this.events = events;
    // @ts-ignore
    this.notesWithEvents = rawEvents;
    this.errors = exceptions;
    this.issues = issuesList;
    // @ts-ignore legacy code? no idea
    this.resources = resources;
    this.stackEvents = stackEventsList;

    return this;
  }

  addNotes(sessionNotes: Note[]) {
    // @ts-ignore
    this.notesWithEvents =
      [...this.notesWithEvents, ...sessionNotes].sort((a, b) => {
        // @ts-ignore just in case
        const aTs = a.timestamp || a.time;
        // @ts-ignore
        const bTs = b.timestamp || b.time;

        return aTs - bTs;
      }) || [];
    this.notes = sessionNotes;

    return this;
  }

  toJS() {
    return { ...toJS(this) };
>>>>>>> 0c9b2cb6
  }
}<|MERGE_RESOLUTION|>--- conflicted
+++ resolved
@@ -2,14 +2,9 @@
 import SessionEvent, { TYPES, EventData, InjectedEvent } from './event';
 import StackEvent from './stackEvent';
 import SessionError, { IError } from './error';
-<<<<<<< HEAD
 import Issue, { IIssue, types as issueTypes } from './issue';
-import { Note } from 'App/services/NotesService'
-=======
-import Issue, { IIssue } from './issue';
 import { Note } from 'App/services/NotesService';
 import { toJS } from 'mobx';
->>>>>>> 0c9b2cb6
 
 const HASH_MOD = 1610612741;
 const HASH_P = 53;
@@ -155,45 +150,6 @@
   /**
    * @deprecated
    */
-<<<<<<< HEAD
-  mobsUrl: ISession["mobsUrl"]
-  userBrowser: ISession["userBrowser"]
-  userBrowserVersion: ISession["userBrowserVersion"]
-  userCountry: ISession["userCountry"]
-  userDevice: ISession["userDevice"]
-  userDeviceType: ISession["userDeviceType"]
-  isMobile: ISession["isMobile"]
-  userOs: ISession["userOs"]
-  userOsVersion: ISession["userOsVersion"]
-  userId: ISession["userId"]
-  userAnonymousId: ISession["userAnonymousId"]
-  userUuid: ISession["userUuid"]
-  userDisplayName: ISession["userDisplayName"]
-  userNumericHash: ISession["userNumericHash"]
-  viewed: ISession["viewed"]
-  consoleLogCount: ISession["consoleLogCount"]
-  eventsCount: ISession["eventsCount"]
-  pagesCount: ISession["pagesCount"]
-  errorsCount: ISession["errorsCount"]
-  issueTypes: ISession["issueTypes"]
-  issues: ISession["issues"]
-  referrer: ISession["referrer"]
-  userDeviceHeapSize: ISession["userDeviceHeapSize"]
-  userDeviceMemorySize: ISession["userDeviceMemorySize"]
-  errors: ISession["errors"]
-  crashes?: ISession["crashes"]
-  socket: ISession["socket"]
-  isIOS: ISession["isIOS"]
-  revId: ISession["revId"]
-  agentIds?: ISession["agentIds"]
-  isCallActive?: ISession["isCallActive"]
-  agentToken: ISession["agentToken"]
-  notes: ISession["notes"]
-  notesWithEvents: ISession["notesWithEvents"]
-  frustrations: Array<IIssue | InjectedEvent>
-
-  fileKey: ISession["fileKey"]
-=======
   mobsUrl: ISession['mobsUrl'];
   userBrowser: ISession['userBrowser'];
   userBrowserVersion: ISession['userBrowserVersion'];
@@ -228,9 +184,10 @@
   agentToken: ISession['agentToken'];
   notes: ISession['notes'];
   notesWithEvents: ISession['notesWithEvents'];
+  frustrations: Array<IIssue | InjectedEvent>
+
   fileKey: ISession['fileKey'];
   durationSeconds: number;
->>>>>>> 0c9b2cb6
 
   constructor(plainSession?: ISession) {
     const sessionData = plainSession || (emptyValues as unknown as ISession);
@@ -290,9 +247,7 @@
         (i, k) => new Issue({ ...i, time: i.timestamp - startedAt, key: k })
       ) || [];
 
-<<<<<<< HEAD
     const rawNotes = notes;
-
 
     const frustrationEvents = events.filter(ev => {
         if (ev.type === TYPES.CLICK || ev.type === TYPES.INPUT) {
@@ -309,14 +264,6 @@
       const aTs = a.timestamp || a.time;
       // @ts-ignore
       const bTs = b.timestamp || b.time;
-=======
-    const notesWithEvents =
-      [...rawEvents, ...notes].sort((a, b) => {
-        // @ts-ignore just in case
-        const aTs = a.timestamp || a.time;
-        // @ts-ignore
-        const bTs = b.timestamp || b.time;
->>>>>>> 0c9b2cb6
 
         return aTs - bTs;
       }) || [];
@@ -356,13 +303,11 @@
       domURL,
       devtoolsURL,
       notes,
-<<<<<<< HEAD
+      notesWithEvents: notesWithEvents,
+    });
       notesWithEvents: mixedEventsWithIssues,
       frustrations: frustrationList,
     })
-=======
-      notesWithEvents: notesWithEvents,
-    });
   }
 
   addEvents(
@@ -432,6 +377,5 @@
 
   toJS() {
     return { ...toJS(this) };
->>>>>>> 0c9b2cb6
   }
 }