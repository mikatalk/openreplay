--- conflicted
+++ resolved
@@ -13,11 +13,8 @@
   smtp: false,
   license: '',
   expirationDate: undefined,
-<<<<<<< HEAD
   permissions: [],
-=======
   iceServers: undefined
->>>>>>> aecd5447
 }, {
   fromJS: ({ current = {}, ...account})=> ({
     ...account,
