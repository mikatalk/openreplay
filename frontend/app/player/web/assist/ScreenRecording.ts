--- conflicted
+++ resolved
@@ -59,11 +59,7 @@
   }
 
   private emitData = (event: string, data?: any) => {
-<<<<<<< HEAD
     if (this.getAssistVersion() === 1) {
-=======
-    if (this.assistVersion === 1) {
->>>>>>> ebc14207
       this.socket.emit(event, data)
     } else {
       this.socket.emit(event, { meta: { tabId: this.store.get().currentTab }, data })
