--- conflicted
+++ resolved
@@ -6,10 +6,6 @@
 import { ID_TP_MAP } from '../messages';
 import store from 'App/store';
 import type { LocalStream } from './LocalStream';
-<<<<<<< HEAD
-
-=======
->>>>>>> aecd5447
 import { update, getState } from '../../store';
 import { iceServerConfigFromString } from 'App/utils'
 
@@ -122,12 +118,7 @@
 }
 
 export default class AssistManager {
-<<<<<<< HEAD
-  constructor(private session, private md: MessageDistributor, private config) {}
-=======
-  constructor(private session, private config, private md: MessageDistributor) {}
-
->>>>>>> aecd5447
+  constructor(private session, private config, private md: MessageDistributor, private config) {}
 
   private setStatus(status: ConnectionStatus) {
     if (status === ConnectionStatus.Connecting) {
@@ -157,11 +148,6 @@
     }
     this.setStatus(ConnectionStatus.Connecting)
     import('peerjs').then(({ default: Peer }) => {
-<<<<<<< HEAD
-=======
-      // @ts-ignore
-      const iceServers = iceServerConfigFromString(this.config);
->>>>>>> aecd5447
       const _config = {
         // @ts-ignore
         host: new URL(window.ENV.API_EDP).host,
@@ -169,24 +155,14 @@
         port:  location.protocol === 'https:' ? 443 : 80,
       }
 
-<<<<<<< HEAD
       if (this.config) {
         _config['config'] = {
           iceServers: this.config,
-=======
-      if (iceServers) {
-        _config['config'] = {
-          iceServers: iceServers,
->>>>>>> aecd5447
           sdpSemantics: 'unified-plan',
           iceTransportPolicy: 'relay',
         };
       }
-<<<<<<< HEAD
-      
-=======
-
->>>>>>> aecd5447
+
       const peer = new Peer(_config);
       this.peer = peer;
       peer.on('error', e => {
@@ -404,7 +380,7 @@
     const data = this.md.getInternalCoordinates(e);
     // const el = this.md.getElementFromPoint(e); // requires requestiong node_id from domManager
     const el = this.md.getElementFromInternalPoint(data)
-    if (el instanceof HTMLElement) { 
+    if (el instanceof HTMLElement) {
       el.focus()
       el.oninput = e => e.preventDefault();
       el.onkeydown = e => e.preventDefault();
@@ -443,11 +419,7 @@
     onError?: ()=> void
   } | null = null
 
-<<<<<<< HEAD
   call(localStream: LocalStream, onStream: (s: MediaStream)=>void, onCallEnd: () => void, onReject: () => void, onError?: ()=> void): { end: Function, toggleRemoteControl: Function } {
-=======
-  call(localStream: LocalStream, onStream: (s: MediaStream)=>void, onCallEnd: () => void, onReject: () => void, onError?: ()=> void): null | Function {
->>>>>>> aecd5447
     this.localCallData = {
       localStream,
       onStream,
@@ -478,7 +450,7 @@
     
     const call =  this.peer.call(this.peerID, this.localCallData.localStream.stream);
     this.localCallData.localStream.onVideoTrack(vTrack => {
-      const sender = call.peerConnection.getSenders().find(s => s.track?.kind === "video") 
+      const sender = call.peerConnection.getSenders().find(s => s.track?.kind === "video")
       if (!sender) {
         //logger.warn("No video sender found")
         return
@@ -495,11 +467,7 @@
       });
 
       this.md.overlay.addEventListener("mousemove", this.onMouseMove)
-<<<<<<< HEAD
-
-=======
       this.md.overlay.addEventListener("click", this.onMouseClick)
->>>>>>> aecd5447
     });
     //call.peerConnection.addEventListener("track", e => console.log('newtrack',e.track))
 
