.ml-15 { margin-left: 15px; }

.ph-10 { padding-left: 10px; padding-right: 10px; }
.ph-20 { padding-left: 20px; padding-right: 20px; }


.info.info.info.info.info { /* BAD HACK >:) */
  background-color: rgba(242, 248, 255, 0.6);
  &:hover {
    background-color: rgba(242, 248, 255, 1);
  }
}

.warn.warn.warn.warn {
  background-color: rgba(253, 248, 240, 0.6);
  &:hover {
    background-color: rgba(253, 248, 240, 1);
  }
}

.error.error.error.error {
  background-color:  rgba(252, 242, 242, 0.6);
  &:hover {
    background-color:  rgba(252, 242, 242, 1);
  }
}


.thin-scrollbar {
  scrollbar-width: thin;
  &::-webkit-scrollbar {
    width: 4px;
  }
}

.scroll-x {
  overflow-x: auto;
  scrollbar-width: thin;
  &::-webkit-scrollbar {
    width: 4px;
  }
}
.scroll-y {
  overflow-y: auto;
  scrollbar-width: thin;
  &::-webkit-scrollbar {
    width: 4px;
  }
}

.grecaptcha-badge{
  display:none !important;
}

/* .divider,
.divider-light {
  height: 1px;
  background-color: $gray-light;
  margin: 25px 0;

  &.m5 {
    margin: 5px 0;
  }
} */

/* .divider-light {
  border-color: $gray-lightest;
  height: 2px;
} */

.font-size-10 { font-size: 10px; }
.font-size-12 { font-size: 12px; }
.font-size-16 { font-size: 16px; }
.font-size-20 { font-size: 20px; }

.font-weight-regular { font-weight: 400; }
.font-weight-bold { font-weight: 600; }
.font-weight-thin { font-weight: 100; }

.text-center { text-align: center; }

.default-hover  {
  transition: all 0.4s;
  &:hover {
    /* background-color: $active-blue; */
    color: $teal;
    transition: all 0.2s;
    & a {
      color: $teal;
    }
    & svg {
      fill: $teal;
    }
  }
}

.img-crcle {
  border-radius: 50%;
  box-shadow: 1px 1px 1px 1px rgba(0, 0, 0 0.3);
}

.active-bg {
  background-color: $active-blue;
}

.border-b-light {
  border-bottom: solid thin $gray-light;
}

.mb-15-imp {
  margin-bottom: 15px !important;
}

.color-red {
  color: $red;
}

.InputContainer .InputElement,
.ElementsApp, .ElementsApp .InputElement {
  font-size: 40px;
  padding: 20px;
  background-color: white !important;
  border: solid thin white !important;
}

.ui.modal>.content {
  background-color: white !important;
}
.ui.modal>.actions {
  text-align: left !important;
  display: flex;
  align-items: center;
  justify-content: flex-start;
}

.border-gray-light {
  border: solid thin $gray-light
}

.btn-disabled {
  opacity: 0.5;
  pointer-events: none;
}

.code-font {
  font-family: 'Menlo', 'monaco', 'consolas', monospace;
  font-size: 13px;
}

::placeholder {
  color: $gray-medium !important;
  font-size: 14px;
}

.placeholder-lg::placeholder {
  color: $gray-medium !important;
  font-size: 16px;
}

.ui[class*="top fixed"].menu {
  background-color: white !important;
  border-bottom: solid thin #ddd !important;
}

.border-radius-3 {
  border-radius: 3px;
}

.muted {
  color: $gray-medium;
}

.thin-gray-border {
  border: 1px solid $gray-light;
}
.thin-blue-border {
  border: 1px solid $active-blue-border;
}

.speedIndexPopup {
  font-size: 10px !important;
  & span {
    font-size: 10px;
    margin-left: 10px;
  }
}

.fit-content {
  width: fit-content;
}

.gray-hover:hover {
  background-color: $gray-light;
  transition: all 0.4s;
}

.quote:before {
  position: absolute;
  /* font-family: 'FontAwesome'; */
  top: 10px;
  left: 0;

  content: "\201C";
  font-size: 140px;
  color: rgba(0,0,0,0.1);
}

.quote:after {
  position: absolute;
  /* font-family: 'FontAwesome'; */
  bottom: 10px;
  right: 0;

  content: "\201E";
  font-size: 140px;
  color: rgba(0,0,0,0.1);
}

.cap-first:first-letter {
  text-transform: capitalize
}

.bg-hover {
  transition: all 0.3s;
  &:hover {
    transition: all 0.2s;
    background-color: $active-blue;
  }
}

.ui.progress:last-child {
  margin: 0 !important;
}

.blink-border {
  /* border: 1px #ff0000 solid; */
  border-color: #CC0000;

  animation: blink 1s;
  animation-iteration-count: 3;
}

.underline-dashed {
  text-decoration: underline;
  text-decoration-style: dashed;
  text-decoration-thickness: 2px;
}

@keyframes blink { 50% { border-color:#fff ; }  }


.highlight-gray {
  background-color: $gray-medium;
  color: white;
  border-radius: 3px;
  padding: 1px 2px;
}

.hljs {
  padding: 10px !important;
  border-radius: 6px !important;
  background-color: $gray-lightest !important;
  font-size: 12px !important;
}

p {
  margin-bottom: 10px !important;
}

.link {
  color: $teal !important;
  cursor: pointer;
  &:hover {
    text-decoration: underline !important;
  }
}

.tippy-tooltip.openreplay-theme {
  background-color: $tealx;
  color: white;
}

.tippy-tooltip.openreplay-theme[data-animatefill] {
  background-color: transparent;
}

.tippy-tooltip.openreplay-theme .tippy-backdrop {
  background-color: $tealx;
}
.tippy-tooltip[data-theme~='nopadding'], .nopadding-theme {
  padding: 0!important;
  transition: none!important;
}

.tippy-tooltip[data-theme~='nopadding'] > .enter {
  background-color: transparent!important;
}

.tippy-notransition, .tippy-notransition > * {
  transition: none!important;
  will-change: unset!important;
}

@media print {
  .no-print {
    display:none !important;
  }
}

.printable-report * {
  white-space: nowrap !important;
}
.recharts-default-legend {
  display: flex !important;
  align-items: center;
  justify-content: center;
}

.recharts-legend-item {
  display: flex !important;
  align-items: center !important;
  white-space: nowrap !important;
}

.recharts-legend-item-text {
  white-space: nowrap !important;
}

.stripes {
  background: repeating-linear-gradient(
    135deg,
    transparent,
    transparent 2px,
    #ccc 2px,
    #ccc 4px
  );
}

.animate-fade {
  animation: fade 0.1s cubic-bezier(0.4, 0, 0.6, 1);
}

@keyframes fade {
  100% {
    opacity: 1;
  }
  0% {
    opacity: 0;
  }
}

#arrow {
  position: absolute;
  background: #333;
  width: 80px;
  height: 80px;
  transform: rotate(45deg);
<<<<<<< HEAD
=======
}

.dev-row  {
  transition: all 0.5s;
>>>>>>> 0a11ed31
}<|MERGE_RESOLUTION|>--- conflicted
+++ resolved
@@ -355,11 +355,8 @@
   width: 80px;
   height: 80px;
   transform: rotate(45deg);
-<<<<<<< HEAD
-=======
 }
 
 .dev-row  {
   transition: all 0.5s;
->>>>>>> 0a11ed31
 }