--- conflicted
+++ resolved
@@ -28,16 +28,10 @@
      * @returns {Promise<any>} 
      */
     getMetric(metricId: string): Promise<any> {
-<<<<<<< HEAD
         return this.client.get('/cards/' + metricId)
-            .then(fetchErrorCheck)
-            .then((response: { data: any; }) => response.data || {});
-=======
-        return this.client.get('/metrics/' + metricId)
             .then(r => r.json())
             .then((response: { data: any; }) => response.data || {})
             .catch(e => Promise.reject(e))
->>>>>>> f6a62d83
     }
 
     /**
@@ -48,16 +42,9 @@
     saveMetric(metric: Widget): Promise<any> {
         const data = metric.toJson()
         const isCreating = !data[Widget.ID_KEY];
-<<<<<<< HEAD
         const url = isCreating ? '/cards' : '/cards/' + data[Widget.ID_KEY];
         return this.client.post(url, data)
-            .then(fetchErrorCheck)
-=======
-        const method = isCreating ? 'post' : 'put';
-        const url = isCreating ? '/metrics' : '/metrics/' + data[Widget.ID_KEY];
-        return this.client[method](url, data)
             .then(r => r.json())
->>>>>>> f6a62d83
             .then((response: { data: any; }) => response.data || {})
             .catch(e => Promise.reject(e))
     }
@@ -95,7 +82,7 @@
     /**
      * Fetch sessions from the server.
      * @param metricId {String}
-     * @param filter 
+     * @param filter
      * @returns 
      */
      fetchSessions(metricId: string, filter: any): Promise<any> {
