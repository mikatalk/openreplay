--- conflicted
+++ resolved
@@ -9,12 +9,9 @@
 import ItemMenu from './components/HeaderMenu';
 import { useModal } from 'App/components/Modal';
 import BugReportModal from './BugReport/BugReportModal';
-<<<<<<< HEAD
 import { PlayerContext } from 'App/components/Session/playerContext';
 import { observer } from 'mobx-react-lite';
-=======
 import AutoplayToggle from 'Shared/AutoplayToggle';
->>>>>>> 71106da2
 
 function SubHeader(props) {
   const { player, store } = React.useContext(PlayerContext)
@@ -47,7 +44,6 @@
   const showReportModal = () => {
     player.pause();
     const xrayProps = {
-<<<<<<< HEAD
       currentLocation: currentLocation,
       resourceList: mappedResourceList,
       exceptionsList: exceptionsList,
@@ -55,23 +51,6 @@
       endTime: endTime,
     }
     showModal(<BugReportModal width={width} height={height} xrayProps={xrayProps} hideModal={hideModal} />, { right: true });
-=======
-      currentLocation: props.currentLocation,
-      resourceList: props.resourceList,
-      exceptionsList: props.exceptionsList,
-      eventsList: props.eventsList,
-      endTime: props.endTime,
-    };
-    showModal(
-      <BugReportModal
-        width={props.width}
-        height={props.height}
-        xrayProps={xrayProps}
-        hideModal={hideModal}
-      />,
-      { right: true }
-    );
->>>>>>> 71106da2
   };
 
   return (
@@ -135,21 +114,4 @@
   );
 }
 
-<<<<<<< HEAD
-export default observer(SubHeader);
-=======
-const SubH = connectPlayer((state) => ({
-  width: state.width,
-  height: state.height,
-  currentLocation: state.location,
-  resourceList: state.resourceList
-    .filter((r) => r.isRed() || r.isYellow())
-    .concat(state.fetchList.filter((i) => parseInt(i.status) >= 400))
-    .concat(state.graphqlList.filter((i) => parseInt(i.status) >= 400)),
-  exceptionsList: state.exceptionsList,
-  eventsList: state.eventList,
-  endTime: state.endTime,
-}))(SubHeader);
-
-export default React.memo(SubH);
->>>>>>> 71106da2
+export default observer(SubHeader);