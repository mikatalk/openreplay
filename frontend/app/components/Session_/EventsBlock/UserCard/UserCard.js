--- conflicted
+++ resolved
@@ -5,11 +5,7 @@
 import { useStore } from 'App/mstore';
 import { browserIcon, osIcon, deviceTypeIcon } from 'App/iconNames';
 import { formatTimeOrDate } from 'App/date';
-<<<<<<< HEAD
-import { Avatar, TextEllipsis, CountryFlag, Icon, Tooltip } from 'UI';
-=======
 import { Avatar, TextEllipsis, CountryFlag, Icon, Tooltip, Popover } from 'UI';
->>>>>>> 0a11ed31
 import cn from 'classnames';
 import { withRequest } from 'HOCs';
 import SessionInfoItem from '../../SessionInfoItem';
@@ -79,21 +75,9 @@
                             {userBrowser}, {userOs}, {userDevice}
                         </span>
                         <span className="mx-1 font-bold text-xl">&#183;</span>
-<<<<<<< HEAD
-                        <Tooltip
-                            // theme="light"
-                            delay={0}
-                            // hideOnClick="persistent"
-                            // arrow
-                            // interactive
-                            className="!bg-white shadow border !color-gray-dark"
-                            title={
-                                <div className="text-left">
-=======
                         <Popover
                             render={() => (
                                 <div className="text-left bg-white">
->>>>>>> 0a11ed31
                                     <SessionInfoItem
                                         comp={<CountryFlag country={userCountry} />}
                                         label={countries[userCountry]}
@@ -109,15 +93,7 @@
                                     />
                                     {revId && <SessionInfoItem icon="info" label="Rev ID:" value={revId} isLast />}
                                 </div>
-<<<<<<< HEAD
-                            }
-                            position="bottom"
-                            // hoverable
-                            // disabled={false}
-                            on="hover"
-=======
                             )}
->>>>>>> 0a11ed31
                         >
                             <span className="link">More</span>
                         </Popover>
