--- conflicted
+++ resolved
@@ -15,7 +15,6 @@
   type: any;
 }
 const TimelinePointer = React.memo((props: Props) => {
-<<<<<<< HEAD
   const { showModal, hideModal } = useModal();
   const createEventClickHandler = (pointer: any, type: any) => (e: any) => {
     e.stopPropagation();
@@ -23,45 +22,6 @@
     if (!type) {
       return;
     }
-=======
-    const { showModal, hideModal } = useModal();
-    const createEventClickHandler = (pointer: any, type: any) => (e: any) => {
-        e.stopPropagation();
-        Controls.jump(pointer.time);
-        if (!type) {
-            return;
-        }
-
-        if (type === 'ERRORS') {
-            showModal(<ErrorDetailsModal errorId={pointer.errorId} />, { right: true });
-        }
-
-        if (type === 'EVENT') {
-            showModal(<StackEventModal event={pointer} />, { right: true });
-        }
-        // props.toggleBottomBlock(type);
-    };
-
-    const renderNetworkElement = (item: any) => {
-        return (
-            <Popup
-                content={
-                    <div className="">
-                        <b>{item.success ? 'Slow resource: ' : 'Missing resource:'}</b>
-                        <br />
-                        {item.name.length > 200 ? (item.name.slice(0, 100) + ' ... ' + item.name.slice(-50)) : item.name}
-                    </div>
-                }
-                delay={0}
-                position="top"
-            >
-                <div onClick={createEventClickHandler(item, NETWORK)} className="cursor-pointer">
-                    <div className="h-3 w-3 rounded-full bg-red" />
-                </div>
-            </Popup>
-        );
-    };
->>>>>>> 187c12bf
 
     if (type === 'ERRORS') {
       showModal(<ErrorDetailsModal errorId={pointer.errorId} />, { right: true });
@@ -89,7 +49,7 @@
           <div className="">
             <b>{item.success ? 'Slow resource: ' : 'Missing resource:'}</b>
             <br />
-            {name.length > 200 ? name.slice(0, 100) + ' ... ' + name.slice(-50) : name}
+            {name.length > 200 ? name.slice(0, 100) + ' ... ' + name.slice(-50) : name.length > 200 ? (item.name.slice(0, 100) + ' ... ' + item.name.slice(-50)) : item.name}
           </div>
         }
         delay={0}
