--- conflicted
+++ resolved
@@ -30,11 +30,7 @@
         const checked = list.includes(feature);
         const _disabled = disabled && !checked;
         return (
-<<<<<<< HEAD
-          <Tooltip title="X-RAY supports up to 3 views" disabled={!_disabled} delay={0}>
-=======
           <Tooltip key={index} title="X-RAY supports up to 3 views" disabled={!_disabled} delay={0}>
->>>>>>> 0a11ed31
             <Checkbox
               key={index}
               label={feature}
