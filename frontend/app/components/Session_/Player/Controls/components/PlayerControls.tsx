--- conflicted
+++ resolved
@@ -93,20 +93,12 @@
       )}
 
       <div className="rounded ml-4 bg-active-blue border border-active-blue-border flex items-stretch">
-<<<<<<< HEAD
         {/* @ts-ignore */}
-        <Tooltip anchorClassName='h-full' title={`Rewind ${currentInterval}s`} position="top">
-          <button
-            ref={arrowBackRef}
-            className="h-full hover:border-active-blue-border focus:border focus:border-blue border-borderColor-transparent"
-          >
-=======
         <button
           ref={arrowBackRef}
           className="h-full hover:border-active-blue-border focus:border focus:border-blue border-borderColor-transparent"
         >
-          <Tooltip title="Rewind 10s">
->>>>>>> 3048d12c
+          <Tooltip anchorClassName="h-full" title={`Rewind ${currentInterval}s`} placement="top">
             {controlIcon(
               'skip-forward-fill',
               18,
@@ -114,57 +106,6 @@
               true,
               'hover:bg-active-blue-border color-main h-full flex items-center'
             )}
-<<<<<<< HEAD
-          </button>
-        </Tooltip>
-        <div className="p-1 border-l border-r bg-active-blue-border border-active-blue-border">
-          <OutsideClickDetectingDiv onClickOutside={handleClickOutside}>
-            <Popover
-              // @ts-ignore
-              theme="nopadding"
-              animation="none"
-              duration={0}
-              className="cursor-pointer select-none"
-              distance={20}
-              render={() => (
-                <div className="flex flex-col bg-white border border-borderColor-gray-light-shade text-figmaColors-text-primary rounded">
-                  <div className="font-semibold py-2 px-4 w-full text-left">
-                    Jump <span className="text-disabled-text">(Secs)</span>
-                  </div>
-                  {Object.keys(skipIntervals).map((interval) => (
-                    <div
-                      key={interval}
-                      onClick={() => {
-                        toggleTooltip();
-                        setSkipInterval(parseInt(interval, 10));
-                      }}
-                      className={cn(
-                        'py-2 px-4 cursor-pointer w-full text-left font-semibold',
-                        'hover:bg-active-blue border-t  border-borderColor-gray-light-shade'
-                      )}
-                    >
-                      {interval}
-                      <span className="text-disabled-text">s</span>
-                    </div>
-                  ))}
-                </div>
-              )}
-            >
-              <div onClick={toggleTooltip} ref={skipRef}>
-                {/* @ts-ignore */}
-                <Tooltip anchorClassName='cursor-pointer' disabled={showTooltip} title="Set default skip duration">
-                  {currentInterval}s
-                </Tooltip>
-              </div>
-            </Popover>
-          </OutsideClickDetectingDiv>
-        </div>
-        {/* @ts-ignore */}
-        <Tooltip anchorClassName='h-full' title={`Forward ${currentInterval}s`} position="top">
-          <button
-            ref={arrowForwardRef}
-            className="h-full hover:border-active-blue-border focus:border focus:border-blue  border-borderColor-transparent"
-=======
           </Tooltip>
         </button>
 
@@ -201,7 +142,6 @@
                 ))}
               </div>
             )}
->>>>>>> 3048d12c
           >
             <div onClick={toggleTooltip} ref={skipRef} className="cursor-pointer select-none">
               {/* @ts-ignore */}
@@ -216,7 +156,7 @@
           ref={arrowForwardRef}
           className="h-full hover:border-active-blue-border focus:border focus:border-blue  border-borderColor-transparent"
         >
-          <Tooltip title="Forward 10s">
+          <Tooltip anchorClassName="h-full" title={`Rewind ${currentInterval}s`} placement="top">
             {controlIcon(
               'skip-forward-fill',
               18,
