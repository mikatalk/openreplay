--- conflicted
+++ resolved
@@ -7,68 +7,6 @@
 import styles from '../controls.module.css';
 
 interface Props {
-<<<<<<< HEAD
-    live: boolean;
-    skip: boolean;
-    speed: number;
-    disabled: boolean;
-    playButton: JSX.Element;
-    backTenSeconds: () => void;
-    forthTenSeconds: () => void;
-    toggleSpeed: () => void;
-    toggleSkip: () => void;
-    controlIcon: (icon: string, size: number, action: () => void, isBackwards: boolean, additionalClasses: string) => JSX.Element;
-}
-
-function PlayerControls(props: Props) {
-    const { live, skip, speed, disabled, playButton, backTenSeconds, forthTenSeconds, toggleSpeed, toggleSkip, controlIcon } = props;
-    return (
-        <div className="flex items-center">
-            {playButton}
-            {!live && (
-                <div className="flex items-center font-semibold text-center" style={{ minWidth: 85 }}>
-                    {/* @ts-ignore */}
-                    <ReduxTime isCustom name="time" format="mm:ss" />
-                    <span className="px-1">/</span>
-                    {/* @ts-ignore */}
-                    <ReduxTime isCustom name="endTime" format="mm:ss" />
-                </div>
-            )}
-
-            <div className="rounded ml-4 bg-active-blue border border-active-blue-border flex items-stretch">
-                {/* @ts-ignore */}
-                <Tooltip title="Rewind 10s" delay={0} position="top">
-                    {controlIcon('skip-forward-fill', 18, backTenSeconds, true, 'hover:bg-active-blue-border color-main h-full flex items-center')}
-                </Tooltip>
-                <div className="p-1 border-l border-r bg-active-blue-border border-active-blue-border">10s</div>
-                {/* @ts-ignore */}
-                <Tooltip title="Forward 10s" delay={0} position="top">
-                    {controlIcon('skip-forward-fill', 18, forthTenSeconds, false, 'hover:bg-active-blue-border color-main h-full flex items-center')}
-                </Tooltip>
-            </div>
-
-            {!live && (
-                <div className="flex items-center ml-4">
-                    {/* @ts-ignore */}
-                    <Tooltip title="Playback speed" delay={0} position="top">
-                        <button className={styles.speedButton} onClick={toggleSpeed} data-disabled={disabled}>
-                            <div>{speed + 'x'}</div>
-                        </button>
-                    </Tooltip>
-
-                    <button
-                        className={cn(styles.skipIntervalButton, { [styles.withCheckIcon]: skip, [styles.active]: skip }, 'ml-4')}
-                        onClick={toggleSkip}
-                        data-disabled={disabled}
-                    >
-                        {skip && <Icon name="check" size="24" className="mr-1" />}
-                        {'Skip Inactivity'}
-                    </button>
-                </div>
-            )}
-        </div>
-    );
-=======
   live: boolean;
   skip: boolean;
   speed: number;
@@ -227,7 +165,6 @@
       )}
     </div>
   );
->>>>>>> 00d01f22
 }
 
 export default PlayerControls;