import React from 'react';
import cn from 'classnames';
import { connect } from 'react-redux';
import { connectPlayer, STORAGE_TYPES, selectStorageType, selectStorageListNow } from 'Player/store';
import LiveTag from 'Shared/LiveTag';
<<<<<<< HEAD
import { toggleTimetravel, jumpToLive } from 'Player';
=======
import {
  toggleTimetravel,
  jumpToLive,
} from 'Player';
>>>>>>> 00d01f22

import { Icon, Button } from 'UI';
import { toggleInspectorMode } from 'Player';
import {
<<<<<<< HEAD
    fullscreenOn,
    fullscreenOff,
    toggleBottomBlock,
    OVERVIEW,
    CONSOLE,
    NETWORK,
    STACKEVENTS,
    STORAGE,
    PROFILER,
    PERFORMANCE,
    GRAPHQL,
    FETCH,
    EXCEPTIONS,
    INSPECTOR,
=======
  fullscreenOn,
  fullscreenOff,
  toggleBottomBlock,
  changeSkipInterval,
  CONSOLE,
  NETWORK,
  STACKEVENTS,
  STORAGE,
  PROFILER,
  PERFORMANCE,
  GRAPHQL,
  FETCH,
  EXCEPTIONS,
  INSPECTOR,
>>>>>>> 00d01f22
} from 'Duck/components/player';
import { AssistDuration } from './Time';
import Timeline from './Timeline';
import ControlButton from './ControlButton';
import PlayerControls from './components/PlayerControls';

import styles from './controls.module.css';
import { Tooltip } from 'react-tippy';
import XRayButton from 'Shared/XRayButton';

function getStorageIconName(type) {
    switch (type) {
        case STORAGE_TYPES.REDUX:
            return 'vendors/redux';
        case STORAGE_TYPES.MOBX:
            return 'vendors/mobx';
        case STORAGE_TYPES.VUEX:
            return 'vendors/vuex';
        case STORAGE_TYPES.NGRX:
            return 'vendors/ngrx';
        case STORAGE_TYPES.NONE:
            return 'store';
    }
}

const SKIP_INTERVALS = {
  2: 2e3,
  5: 5e3,
  10: 1e4,
  15: 15e3,
  20: 2e4,
  30: 3e4,
  60: 6e4,
};

function getStorageName(type) {
    switch (type) {
        case STORAGE_TYPES.REDUX:
            return 'REDUX';
        case STORAGE_TYPES.MOBX:
            return 'MOBX';
        case STORAGE_TYPES.VUEX:
            return 'VUEX';
        case STORAGE_TYPES.NGRX:
            return 'NGRX';
        case STORAGE_TYPES.NONE:
            return 'STATE';
    }
}

@connectPlayer((state) => ({
    time: state.time,
    endTime: state.endTime,
    live: state.live,
    livePlay: state.livePlay,
    playing: state.playing,
    completed: state.completed,
    skip: state.skip,
    skipToIssue: state.skipToIssue,
    speed: state.speed,
    disabled: state.cssLoading || state.messagesLoading || state.inspectorMode || state.markedTargets,
    inspectorMode: state.inspectorMode,
    fullscreenDisabled: state.messagesLoading,
    logCount: state.logListNow.length,
    logRedCount: state.logRedCountNow,
    resourceRedCount: state.resourceRedCountNow,
    fetchRedCount: state.fetchRedCountNow,
    showStack: state.stackList.length > 0,
    stackCount: state.stackListNow.length,
    stackRedCount: state.stackRedCountNow,
    profilesCount: state.profilesListNow.length,
    storageCount: selectStorageListNow(state).length,
    storageType: selectStorageType(state),
    showStorage: selectStorageType(state) !== STORAGE_TYPES.NONE,
    showProfiler: state.profilesList.length > 0,
    showGraphql: state.graphqlList.length > 0,
    showFetch: state.fetchCount > 0,
    fetchCount: state.fetchCountNow,
    graphqlCount: state.graphqlListNow.length,
    exceptionsCount: state.exceptionsListNow.length,
    showExceptions: state.exceptionsList.length > 0,
    showLongtasks: state.longtasksList.length > 0,
    liveTimeTravel: state.liveTimeTravel,
}))
<<<<<<< HEAD
@connect(
    (state, props) => {
        const permissions = state.getIn(['user', 'account', 'permissions']) || [];
        const isEnterprise = state.getIn(['user', 'account', 'edition']) === 'ee';
        return {
            disabled: props.disabled || (isEnterprise && !permissions.includes('DEV_TOOLS')),
            fullscreen: state.getIn(['components', 'player', 'fullscreen']),
            bottomBlock: state.getIn(['components', 'player', 'bottomBlock']),
            showStorage: props.showStorage || !state.getIn(['components', 'player', 'hiddenHints', 'storage']),
            showStack: props.showStack || !state.getIn(['components', 'player', 'hiddenHints', 'stack']),
            closedLive: !!state.getIn(['sessions', 'errors']) || !state.getIn(['sessions', 'current', 'live']),
        };
    },
    {
        fullscreenOn,
        fullscreenOff,
        toggleBottomBlock,
    }
)
export default class Controls extends React.Component {
    componentDidMount() {
        document.addEventListener('keydown', this.onKeyDown);
    }

    componentWillUnmount() {
        document.removeEventListener('keydown', this.onKeyDown);
        //this.props.toggleInspectorMode(false);
    }
=======
@connect((state, props) => {
  const permissions = state.getIn([ 'user', 'account', 'permissions' ]) || [];
  const isEnterprise = state.getIn([ 'user', 'account', 'edition' ]) === 'ee';
  return {
    disabled: props.disabled || (isEnterprise && !permissions.includes('DEV_TOOLS')),
    fullscreen: state.getIn([ 'components', 'player', 'fullscreen' ]),
    bottomBlock: state.getIn([ 'components', 'player', 'bottomBlock' ]),
    showStorage: props.showStorage || !state.getIn(['components', 'player', 'hiddenHints', 'storage']),
    showStack: props.showStack || !state.getIn(['components', 'player', 'hiddenHints', 'stack']),
    closedLive: !!state.getIn([ 'sessions', 'errors' ]) || !state.getIn([ 'sessions', 'current', 'live' ]),
    skipInterval: state.getIn(['components', 'player', 'skipInterval']),
  }
}, {
  fullscreenOn,
  fullscreenOff,
  toggleBottomBlock,
  changeSkipInterval,
})
export default class Controls extends React.Component {
  componentDidMount() {
    document.addEventListener('keydown', this.onKeyDown);
  }
>>>>>>> 00d01f22

    shouldComponentUpdate(nextProps) {
        if (
            nextProps.fullscreen !== this.props.fullscreen ||
            nextProps.bottomBlock !== this.props.bottomBlock ||
            nextProps.live !== this.props.live ||
            nextProps.livePlay !== this.props.livePlay ||
            nextProps.playing !== this.props.playing ||
            nextProps.completed !== this.props.completed ||
            nextProps.skip !== this.props.skip ||
            nextProps.skipToIssue !== this.props.skipToIssue ||
            nextProps.speed !== this.props.speed ||
            nextProps.disabled !== this.props.disabled ||
            nextProps.fullscreenDisabled !== this.props.fullscreenDisabled ||
            // nextProps.inspectorMode !== this.props.inspectorMode ||
            nextProps.logCount !== this.props.logCount ||
            nextProps.logRedCount !== this.props.logRedCount ||
            nextProps.resourceRedCount !== this.props.resourceRedCount ||
            nextProps.fetchRedCount !== this.props.fetchRedCount ||
            nextProps.showStack !== this.props.showStack ||
            nextProps.stackCount !== this.props.stackCount ||
            nextProps.stackRedCount !== this.props.stackRedCount ||
            nextProps.profilesCount !== this.props.profilesCount ||
            nextProps.storageCount !== this.props.storageCount ||
            nextProps.storageType !== this.props.storageType ||
            nextProps.showStorage !== this.props.showStorage ||
            nextProps.showProfiler !== this.props.showProfiler ||
            nextProps.showGraphql !== this.props.showGraphql ||
            nextProps.showFetch !== this.props.showFetch ||
            nextProps.fetchCount !== this.props.fetchCount ||
            nextProps.graphqlCount !== this.props.graphqlCount ||
            nextProps.showExceptions !== this.props.showExceptions ||
            nextProps.exceptionsCount !== this.props.exceptionsCount ||
            nextProps.showLongtasks !== this.props.showLongtasks ||
            nextProps.liveTimeTravel !== this.props.liveTimeTravel
        )
            return true;
        return false;
    }

<<<<<<< HEAD
    onKeyDown = (e) => {
        if (e.target instanceof HTMLInputElement || e.target instanceof HTMLTextAreaElement) {
            return;
        }
        if (this.props.inspectorMode) {
            if (e.key === 'Esc' || e.key === 'Escape') {
                toggleInspectorMode(false);
            }
        }
        // if (e.key === ' ') {
        //   document.activeElement.blur();
        //   this.props.togglePlay();
        // }
        if (e.key === 'Esc' || e.key === 'Escape') {
            this.props.fullscreenOff();
        }
        if (e.key === 'ArrowRight') {
            this.forthTenSeconds();
        }
        if (e.key === 'ArrowLeft') {
            this.backTenSeconds();
        }
        if (e.key === 'ArrowDown') {
            this.props.speedDown();
        }
        if (e.key === 'ArrowUp') {
            this.props.speedUp();
        }
    };
=======
  shouldComponentUpdate(nextProps) {
    if (
      nextProps.fullscreen !== this.props.fullscreen ||
      nextProps.bottomBlock !== this.props.bottomBlock ||
      nextProps.live !== this.props.live ||
      nextProps.livePlay !== this.props.livePlay ||
      nextProps.playing !== this.props.playing ||
      nextProps.completed !== this.props.completed ||
      nextProps.skip !== this.props.skip ||
      nextProps.skipToIssue !== this.props.skipToIssue ||
      nextProps.speed !== this.props.speed ||
      nextProps.disabled !== this.props.disabled ||
      nextProps.fullscreenDisabled !== this.props.fullscreenDisabled ||
      // nextProps.inspectorMode !== this.props.inspectorMode ||
      nextProps.logCount !== this.props.logCount ||
      nextProps.logRedCount !== this.props.logRedCount ||
      nextProps.resourceRedCount !== this.props.resourceRedCount ||
      nextProps.fetchRedCount !== this.props.fetchRedCount ||
      nextProps.showStack !== this.props.showStack ||
      nextProps.stackCount !== this.props.stackCount ||
      nextProps.stackRedCount !== this.props.stackRedCount ||
      nextProps.profilesCount !== this.props.profilesCount ||
      nextProps.storageCount !== this.props.storageCount ||
      nextProps.storageType !== this.props.storageType ||
      nextProps.showStorage !== this.props.showStorage ||
      nextProps.showProfiler !== this.props.showProfiler ||
      nextProps.showGraphql !== this.props.showGraphql ||
      nextProps.showFetch !== this.props.showFetch ||
      nextProps.fetchCount !== this.props.fetchCount ||
      nextProps.graphqlCount !== this.props.graphqlCount ||
      nextProps.showExceptions !== this.props.showExceptions ||
      nextProps.exceptionsCount !== this.props.exceptionsCount ||
      nextProps.showLongtasks !== this.props.showLongtasks ||
      nextProps.liveTimeTravel !== this.props.liveTimeTravel ||
      nextProps.skipInterval !== this.props.skipInterval
    ) return true;
    return false;
  }
>>>>>>> 00d01f22

    forthTenSeconds = () => {
        const { time, endTime, jump } = this.props;
        jump(Math.min(endTime, time + 1e4));
    };

<<<<<<< HEAD
    backTenSeconds = () => {
        //shouldComponentUpdate
        const { time, jump } = this.props;
        jump(Math.max(0, time - 1e4));
    };

    goLive = () => this.props.jump(this.props.endTime);
=======
  forthTenSeconds = () => {
    const { time, endTime, jump, skipInterval } = this.props;
    jump(Math.min(endTime, time + SKIP_INTERVALS[skipInterval]))
  }

  backTenSeconds = () => {  //shouldComponentUpdate
    const { time, jump, skipInterval } = this.props;
    jump(Math.max(0, time - SKIP_INTERVALS[skipInterval]));
  }
>>>>>>> 00d01f22

    renderPlayBtn = () => {
        const { completed, playing } = this.props;
        let label;
        let icon;
        if (completed) {
            icon = 'arrow-clockwise';
            label = 'Replay this session';
        } else if (playing) {
            icon = 'pause-fill';
            label = 'Pause';
        } else {
            icon = 'play-fill-new';
            label = 'Pause';
            label = 'Play';
        }

        return (
            <Tooltip delay={0} position="top" title={label} interactive hideOnClick="persistent" className="mr-4">
                <div onClick={this.props.togglePlay} className="hover-main color-main cursor-pointer rounded hover:bg-gray-light-shade">
                    <Icon name={icon} size="36" color="inherit" />
                </div>
            </Tooltip>
        );
    };

    controlIcon = (icon, size, action, isBackwards, additionalClasses) => (
        <div
            onClick={action}
            className={cn('py-1 px-2 hover-main cursor-pointer', additionalClasses)}
            style={{ transform: isBackwards ? 'rotate(180deg)' : '' }}
        >
            <Icon name={icon} size={size} color="inherit" />
        </div>
    );

    render() {
        const {
            bottomBlock,
            toggleBottomBlock,
            live,
            livePlay,
            skip,
            speed,
            disabled,
            logCount,
            logRedCount,
            resourceRedCount,
            fetchRedCount,
            showStack,
            stackCount,
            stackRedCount,
            profilesCount,
            storageCount,
            showStorage,
            storageType,
            showProfiler,
            showGraphql,
            showFetch,
            fetchCount,
            graphqlCount,
            exceptionsCount,
            showExceptions,
            fullscreen,
            inspectorMode,
            closedLive,
            toggleSpeed,
            toggleSkip,
            liveTimeTravel,
        } = this.props;

<<<<<<< HEAD
        const toggleBottomTools = (blockName) => {
            if (blockName === INSPECTOR) {
                toggleInspectorMode();
                bottomBlock && toggleBottomBlock();
            } else {
                toggleInspectorMode(false);
                toggleBottomBlock(blockName);
            }
        };
=======
  render() {
    const {
      bottomBlock,
      toggleBottomBlock,
      live,
      livePlay,
      skip,
      speed,
      disabled,
      logCount,
      logRedCount,
      resourceRedCount,
      fetchRedCount,
      showStack,
      stackCount,
      stackRedCount,
      profilesCount,
      storageCount,
      showStorage,
      storageType,
      showProfiler,
      showGraphql,
      showFetch,
      fetchCount,
      graphqlCount,
      exceptionsCount,
      showExceptions,
      fullscreen,
      inspectorMode,
      closedLive,
      toggleSpeed,
      toggleSkip,
      liveTimeTravel,
      changeSkipInterval,
      skipInterval,
    } = this.props;
>>>>>>> 00d01f22

        return (
            <div className={styles.controls}>
                {!live || liveTimeTravel ? (
                    <Timeline jump={this.props.jump} liveTimeTravel={liveTimeTravel} pause={this.props.pause} togglePlay={this.props.togglePlay} />
                ) : null}
                {!fullscreen && (
                    <div className={cn(styles.buttons, { '!px-5 !pt-0': live })} data-is-live={live}>
                        <div className="flex items-center">
                            {!live && (
                                <>
                                    <PlayerControls
                                        live={live}
                                        skip={skip}
                                        speed={speed}
                                        disabled={disabled}
                                        backTenSeconds={this.backTenSeconds}
                                        forthTenSeconds={this.forthTenSeconds}
                                        toggleSpeed={toggleSpeed}
                                        toggleSkip={toggleSkip}
                                        playButton={this.renderPlayBtn()}
                                        controlIcon={this.controlIcon}
                                    />
                                    {/* <Button variant="text" onClick={() => toggleBottomTools(OVERVIEW)}>X-RAY</Button> */}
                                    <div className={cn('h-14 border-r bg-gray-light mx-6')} />
                                    <XRayButton isActive={bottomBlock === OVERVIEW && !inspectorMode} onClick={() => toggleBottomTools(OVERVIEW)} />
                                </>
                            )}

<<<<<<< HEAD
                            {live && !closedLive && (
                                <div className={styles.buttonsLeft}>
                                    <LiveTag isLive={livePlay} onClick={() => (livePlay ? null : jumpToLive())} />
                                    <div className="font-semibold px-2">
                                        <AssistDuration isLivePlay={livePlay} />
                                    </div>
=======
    return (
      <div className={ styles.controls }>
        { !live || liveTimeTravel ? <Timeline jump={ this.props.jump } liveTimeTravel={liveTimeTravel} pause={this.props.pause} togglePlay={this.props.togglePlay} /> : null}
        { !fullscreen &&
          <div className={ cn(styles.buttons, {'!px-5 !pt-0' : live}) } data-is-live={ live }>
            <div>
              {!live && (
                <PlayerControls 
                  live={live} 
                  skip={skip} 
                  speed={speed} 
                  disabled={disabled} 
                  backTenSeconds={this.backTenSeconds} 
                  forthTenSeconds={this.forthTenSeconds} 
                  toggleSpeed={toggleSpeed}
                  toggleSkip={toggleSkip}
                  playButton={this.renderPlayBtn()}
                  controlIcon={this.controlIcon}
                  ref={this.speedRef}
                  skipIntervals={SKIP_INTERVALS}
                  setSkipInterval={changeSkipInterval}
                  currentInterval={skipInterval}
                />
              )}
>>>>>>> 00d01f22

                                    {!liveTimeTravel && (
                                        <div
                                            onClick={toggleTimetravel}
                                            className="p-2 ml-2 rounded hover:bg-teal-light bg-gray-lightest cursor-pointer"
                                        >
                                            See Past Activity
                                        </div>
                                    )}
                                </div>
                            )}
                        </div>

                        <div className="flex items-center h-full">
                            {/* { !live && <div className={cn(styles.divider, 'h-full')} /> } */}
                            {/* ! TEMP DISABLED !
              {!live && (
                <ControlButton
                  disabled={ disabled && !inspectorMode }
                  active={ inspectorMode }
                  onClick={ () => toggleBottomTools(INSPECTOR) }
                  noIcon
                  labelClassName="!text-base font-semibold"
                  label="INSPECT"
                  containerClassName="mx-2"
                />
              )} */}
                            {/* <ControlButton
                // disabled={ disabled && !inspectorMode }
                onClick={ () => toggleBottomTools(OVERVIEW) }
                active={ bottomBlock === OVERVIEW && !inspectorMode}
                label="OVERVIEW"
                noIcon
                labelClassName="!text-base font-semibold"
                // count={ logCount }
                // hasErrors={ logRedCount > 0 }
                containerClassName="mx-2"
              /> */}
                            <ControlButton
                                disabled={disabled && !inspectorMode}
                                onClick={() => toggleBottomTools(CONSOLE)}
                                active={bottomBlock === CONSOLE && !inspectorMode}
                                label="CONSOLE"
                                noIcon
                                labelClassName="!text-base font-semibold"
                                count={logCount}
                                hasErrors={logRedCount > 0}
                                containerClassName="mx-2"
                            />
                            {!live && (
                                <ControlButton
                                    disabled={disabled && !inspectorMode}
                                    onClick={() => toggleBottomTools(NETWORK)}
                                    active={bottomBlock === NETWORK && !inspectorMode}
                                    label="NETWORK"
                                    hasErrors={resourceRedCount > 0}
                                    noIcon
                                    labelClassName="!text-base font-semibold"
                                    containerClassName="mx-2"
                                />
                            )}
                            {!live && (
                                <ControlButton
                                    disabled={disabled && !inspectorMode}
                                    onClick={() => toggleBottomTools(PERFORMANCE)}
                                    active={bottomBlock === PERFORMANCE && !inspectorMode}
                                    label="PERFORMANCE"
                                    noIcon
                                    labelClassName="!text-base font-semibold"
                                    containerClassName="mx-2"
                                />
                            )}
                            {showFetch && (
                                <ControlButton
                                    disabled={disabled && !inspectorMode}
                                    onClick={() => toggleBottomTools(FETCH)}
                                    active={bottomBlock === FETCH && !inspectorMode}
                                    hasErrors={fetchRedCount > 0}
                                    count={fetchCount}
                                    label="FETCH"
                                    noIcon
                                    labelClassName="!text-base font-semibold"
                                    containerClassName="mx-2"
                                />
                            )}
                            {!live && showGraphql && (
                                <ControlButton
                                    disabled={disabled && !inspectorMode}
                                    onClick={() => toggleBottomTools(GRAPHQL)}
                                    active={bottomBlock === GRAPHQL && !inspectorMode}
                                    count={graphqlCount}
                                    label="GRAPHQL"
                                    noIcon
                                    labelClassName="!text-base font-semibold"
                                    containerClassName="mx-2"
                                />
                            )}
                            {!live && showStorage && (
                                <ControlButton
                                    disabled={disabled && !inspectorMode}
                                    onClick={() => toggleBottomTools(STORAGE)}
                                    active={bottomBlock === STORAGE && !inspectorMode}
                                    count={storageCount}
                                    label={getStorageName(storageType)}
                                    noIcon
                                    labelClassName="!text-base font-semibold"
                                    containerClassName="mx-2"
                                />
                            )}
                            {showExceptions && (
                                <ControlButton
                                    disabled={disabled && !inspectorMode}
                                    onClick={() => toggleBottomTools(EXCEPTIONS)}
                                    active={bottomBlock === EXCEPTIONS && !inspectorMode}
                                    label="EXCEPTIONS"
                                    noIcon
                                    labelClassName="!text-base font-semibold"
                                    containerClassName="mx-2"
                                    count={exceptionsCount}
                                    hasErrors={exceptionsCount > 0}
                                />
                            )}
                            {!live && showStack && (
                                <ControlButton
                                    disabled={disabled && !inspectorMode}
                                    onClick={() => toggleBottomTools(STACKEVENTS)}
                                    active={bottomBlock === STACKEVENTS && !inspectorMode}
                                    label="EVENTS"
                                    noIcon
                                    labelClassName="!text-base font-semibold"
                                    containerClassName="mx-2"
                                    count={stackCount}
                                    hasErrors={stackRedCount > 0}
                                />
                            )}
                            {!live && showProfiler && (
                                <ControlButton
                                    disabled={disabled && !inspectorMode}
                                    onClick={() => toggleBottomTools(PROFILER)}
                                    active={bottomBlock === PROFILER && !inspectorMode}
                                    count={profilesCount}
                                    label="PROFILER"
                                    noIcon
                                    labelClassName="!text-base font-semibold"
                                    containerClassName="mx-2"
                                />
                            )}
                            {!live && <div className={cn(styles.divider, 'h-full')} />}
                            {!live && (
                                <Tooltip title="Fullscreen" delay={0} position="top-end" className="mx-4">
                                    {this.controlIcon(
                                        'arrows-angle-extend',
                                        18,
                                        this.props.fullscreenOn,
                                        false,
                                        'rounded hover:bg-gray-light-shade color-gray-medium'
                                    )}
                                </Tooltip>
                            )}
                        </div>
                    </div>
                )}
            </div>
        );
    }
}<|MERGE_RESOLUTION|>--- conflicted
+++ resolved
@@ -3,22 +3,15 @@
 import { connect } from 'react-redux';
 import { connectPlayer, STORAGE_TYPES, selectStorageType, selectStorageListNow } from 'Player/store';
 import LiveTag from 'Shared/LiveTag';
-<<<<<<< HEAD
 import { toggleTimetravel, jumpToLive } from 'Player';
-=======
-import {
-  toggleTimetravel,
-  jumpToLive,
-} from 'Player';
->>>>>>> 00d01f22
 
 import { Icon, Button } from 'UI';
 import { toggleInspectorMode } from 'Player';
 import {
-<<<<<<< HEAD
     fullscreenOn,
     fullscreenOff,
     toggleBottomBlock,
+    changeSkipInterval,
     OVERVIEW,
     CONSOLE,
     NETWORK,
@@ -30,22 +23,6 @@
     FETCH,
     EXCEPTIONS,
     INSPECTOR,
-=======
-  fullscreenOn,
-  fullscreenOff,
-  toggleBottomBlock,
-  changeSkipInterval,
-  CONSOLE,
-  NETWORK,
-  STACKEVENTS,
-  STORAGE,
-  PROFILER,
-  PERFORMANCE,
-  GRAPHQL,
-  FETCH,
-  EXCEPTIONS,
-  INSPECTOR,
->>>>>>> 00d01f22
 } from 'Duck/components/player';
 import { AssistDuration } from './Time';
 import Timeline from './Timeline';
@@ -130,7 +107,6 @@
     showLongtasks: state.longtasksList.length > 0,
     liveTimeTravel: state.liveTimeTravel,
 }))
-<<<<<<< HEAD
 @connect(
     (state, props) => {
         const permissions = state.getIn(['user', 'account', 'permissions']) || [];
@@ -142,13 +118,14 @@
             showStorage: props.showStorage || !state.getIn(['components', 'player', 'hiddenHints', 'storage']),
             showStack: props.showStack || !state.getIn(['components', 'player', 'hiddenHints', 'stack']),
             closedLive: !!state.getIn(['sessions', 'errors']) || !state.getIn(['sessions', 'current', 'live']),
-        };
+        skipInterval: state.getIn(['components', 'player', 'skipInterval']),
+  };
     },
     {
         fullscreenOn,
         fullscreenOff,
         toggleBottomBlock,
-    }
+    changeSkipInterval,}
 )
 export default class Controls extends React.Component {
     componentDidMount() {
@@ -159,30 +136,6 @@
         document.removeEventListener('keydown', this.onKeyDown);
         //this.props.toggleInspectorMode(false);
     }
-=======
-@connect((state, props) => {
-  const permissions = state.getIn([ 'user', 'account', 'permissions' ]) || [];
-  const isEnterprise = state.getIn([ 'user', 'account', 'edition' ]) === 'ee';
-  return {
-    disabled: props.disabled || (isEnterprise && !permissions.includes('DEV_TOOLS')),
-    fullscreen: state.getIn([ 'components', 'player', 'fullscreen' ]),
-    bottomBlock: state.getIn([ 'components', 'player', 'bottomBlock' ]),
-    showStorage: props.showStorage || !state.getIn(['components', 'player', 'hiddenHints', 'storage']),
-    showStack: props.showStack || !state.getIn(['components', 'player', 'hiddenHints', 'stack']),
-    closedLive: !!state.getIn([ 'sessions', 'errors' ]) || !state.getIn([ 'sessions', 'current', 'live' ]),
-    skipInterval: state.getIn(['components', 'player', 'skipInterval']),
-  }
-}, {
-  fullscreenOn,
-  fullscreenOff,
-  toggleBottomBlock,
-  changeSkipInterval,
-})
-export default class Controls extends React.Component {
-  componentDidMount() {
-    document.addEventListener('keydown', this.onKeyDown);
-  }
->>>>>>> 00d01f22
 
     shouldComponentUpdate(nextProps) {
         if (
@@ -217,13 +170,12 @@
             nextProps.showExceptions !== this.props.showExceptions ||
             nextProps.exceptionsCount !== this.props.exceptionsCount ||
             nextProps.showLongtasks !== this.props.showLongtasks ||
-            nextProps.liveTimeTravel !== this.props.liveTimeTravel
-        )
+            nextProps.liveTimeTravel !== this.props.liveTimeTravel||
+        nextProps.skipInterval !== this.props.skipInterval)
             return true;
         return false;
     }
 
-<<<<<<< HEAD
     onKeyDown = (e) => {
         if (e.target instanceof HTMLInputElement || e.target instanceof HTMLTextAreaElement) {
             return;
@@ -253,71 +205,19 @@
             this.props.speedUp();
         }
     };
-=======
-  shouldComponentUpdate(nextProps) {
-    if (
-      nextProps.fullscreen !== this.props.fullscreen ||
-      nextProps.bottomBlock !== this.props.bottomBlock ||
-      nextProps.live !== this.props.live ||
-      nextProps.livePlay !== this.props.livePlay ||
-      nextProps.playing !== this.props.playing ||
-      nextProps.completed !== this.props.completed ||
-      nextProps.skip !== this.props.skip ||
-      nextProps.skipToIssue !== this.props.skipToIssue ||
-      nextProps.speed !== this.props.speed ||
-      nextProps.disabled !== this.props.disabled ||
-      nextProps.fullscreenDisabled !== this.props.fullscreenDisabled ||
-      // nextProps.inspectorMode !== this.props.inspectorMode ||
-      nextProps.logCount !== this.props.logCount ||
-      nextProps.logRedCount !== this.props.logRedCount ||
-      nextProps.resourceRedCount !== this.props.resourceRedCount ||
-      nextProps.fetchRedCount !== this.props.fetchRedCount ||
-      nextProps.showStack !== this.props.showStack ||
-      nextProps.stackCount !== this.props.stackCount ||
-      nextProps.stackRedCount !== this.props.stackRedCount ||
-      nextProps.profilesCount !== this.props.profilesCount ||
-      nextProps.storageCount !== this.props.storageCount ||
-      nextProps.storageType !== this.props.storageType ||
-      nextProps.showStorage !== this.props.showStorage ||
-      nextProps.showProfiler !== this.props.showProfiler ||
-      nextProps.showGraphql !== this.props.showGraphql ||
-      nextProps.showFetch !== this.props.showFetch ||
-      nextProps.fetchCount !== this.props.fetchCount ||
-      nextProps.graphqlCount !== this.props.graphqlCount ||
-      nextProps.showExceptions !== this.props.showExceptions ||
-      nextProps.exceptionsCount !== this.props.exceptionsCount ||
-      nextProps.showLongtasks !== this.props.showLongtasks ||
-      nextProps.liveTimeTravel !== this.props.liveTimeTravel ||
-      nextProps.skipInterval !== this.props.skipInterval
-    ) return true;
-    return false;
-  }
->>>>>>> 00d01f22
 
     forthTenSeconds = () => {
-        const { time, endTime, jump } = this.props;
-        jump(Math.min(endTime, time + 1e4));
+        const { time, endTime, jump, skipInterval } = this.props;
+        jump(Math.min(endTime, time + SKIP_INTERVALS[skipInterval]));
     };
 
-<<<<<<< HEAD
     backTenSeconds = () => {
         //shouldComponentUpdate
-        const { time, jump } = this.props;
-        jump(Math.max(0, time - 1e4));
+        const { time, jump, skipInterval } = this.props;
+        jump(Math.max(0, time - SKIP_INTERVALS[skipInterval]));
     };
 
     goLive = () => this.props.jump(this.props.endTime);
-=======
-  forthTenSeconds = () => {
-    const { time, endTime, jump, skipInterval } = this.props;
-    jump(Math.min(endTime, time + SKIP_INTERVALS[skipInterval]))
-  }
-
-  backTenSeconds = () => {  //shouldComponentUpdate
-    const { time, jump, skipInterval } = this.props;
-    jump(Math.max(0, time - SKIP_INTERVALS[skipInterval]));
-  }
->>>>>>> 00d01f22
 
     renderPlayBtn = () => {
         const { completed, playing } = this.props;
@@ -387,9 +287,10 @@
             toggleSpeed,
             toggleSkip,
             liveTimeTravel,
-        } = this.props;
-
-<<<<<<< HEAD
+        changeSkipInterval,
+      skipInterval,
+    } = this.props;
+
         const toggleBottomTools = (blockName) => {
             if (blockName === INSPECTOR) {
                 toggleInspectorMode();
@@ -399,44 +300,6 @@
                 toggleBottomBlock(blockName);
             }
         };
-=======
-  render() {
-    const {
-      bottomBlock,
-      toggleBottomBlock,
-      live,
-      livePlay,
-      skip,
-      speed,
-      disabled,
-      logCount,
-      logRedCount,
-      resourceRedCount,
-      fetchRedCount,
-      showStack,
-      stackCount,
-      stackRedCount,
-      profilesCount,
-      storageCount,
-      showStorage,
-      storageType,
-      showProfiler,
-      showGraphql,
-      showFetch,
-      fetchCount,
-      graphqlCount,
-      exceptionsCount,
-      showExceptions,
-      fullscreen,
-      inspectorMode,
-      closedLive,
-      toggleSpeed,
-      toggleSkip,
-      liveTimeTravel,
-      changeSkipInterval,
-      skipInterval,
-    } = this.props;
->>>>>>> 00d01f22
 
         return (
             <div className={styles.controls}>
@@ -459,46 +322,22 @@
                                         toggleSkip={toggleSkip}
                                         playButton={this.renderPlayBtn()}
                                         controlIcon={this.controlIcon}
-                                    />
+                                    ref={this.speedRef}
+                  skipIntervals={SKIP_INTERVALS}
+                  setSkipInterval={changeSkipInterval}
+                  currentInterval={skipInterval}/>
                                     {/* <Button variant="text" onClick={() => toggleBottomTools(OVERVIEW)}>X-RAY</Button> */}
                                     <div className={cn('h-14 border-r bg-gray-light mx-6')} />
                                     <XRayButton isActive={bottomBlock === OVERVIEW && !inspectorMode} onClick={() => toggleBottomTools(OVERVIEW)} />
                                 </>
                             )}
 
-<<<<<<< HEAD
                             {live && !closedLive && (
                                 <div className={styles.buttonsLeft}>
                                     <LiveTag isLive={livePlay} onClick={() => (livePlay ? null : jumpToLive())} />
                                     <div className="font-semibold px-2">
                                         <AssistDuration isLivePlay={livePlay} />
                                     </div>
-=======
-    return (
-      <div className={ styles.controls }>
-        { !live || liveTimeTravel ? <Timeline jump={ this.props.jump } liveTimeTravel={liveTimeTravel} pause={this.props.pause} togglePlay={this.props.togglePlay} /> : null}
-        { !fullscreen &&
-          <div className={ cn(styles.buttons, {'!px-5 !pt-0' : live}) } data-is-live={ live }>
-            <div>
-              {!live && (
-                <PlayerControls 
-                  live={live} 
-                  skip={skip} 
-                  speed={speed} 
-                  disabled={disabled} 
-                  backTenSeconds={this.backTenSeconds} 
-                  forthTenSeconds={this.forthTenSeconds} 
-                  toggleSpeed={toggleSpeed}
-                  toggleSkip={toggleSkip}
-                  playButton={this.renderPlayBtn()}
-                  controlIcon={this.controlIcon}
-                  ref={this.speedRef}
-                  skipIntervals={SKIP_INTERVALS}
-                  setSkipInterval={changeSkipInterval}
-                  currentInterval={skipInterval}
-                />
-              )}
->>>>>>> 00d01f22
 
                                     {!liveTimeTravel && (
                                         <div
