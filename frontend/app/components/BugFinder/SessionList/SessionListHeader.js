--- conflicted
+++ resolved
@@ -26,11 +26,7 @@
     }, [label]);
 
     const { startDate, endDate, rangeValue } = filter;
-<<<<<<< HEAD
-    const period = new Record({ start: startDate, end: endDate, rangeName: rangeValue });
-=======
     const period = new Record({ start: startDate, end: endDate, rangeName: rangeValue, timezoneOffset: getTimeZoneOffset() });
->>>>>>> 5658aaae
 
     const onDateChange = (e) => {
         const dateValues = e.toJSON();
@@ -40,19 +36,12 @@
     };
 
     React.useEffect(() => {
-<<<<<<< HEAD
-        const dateValues = period.toJSON();
-        dateValues.startDate = moment(dateValues.startDate).startOf('day').utcOffset(getTimeZoneOffset(), true).valueOf();
-        dateValues.endDate = moment(dateValues.endDate).endOf('day').utcOffset(getTimeZoneOffset(), true).valueOf();
-        applyFilter(dateValues);
-=======
         if (label) {
             const dateValues = period.toJSON();
             dateValues.startDate = moment(dateValues.startDate).startOf('day').utcOffset(getTimeZoneOffset(), true).valueOf();
             dateValues.endDate = moment(dateValues.endDate).endOf('day').utcOffset(getTimeZoneOffset(), true).valueOf();
             applyFilter(dateValues);
         }
->>>>>>> 5658aaae
     }, [label]);
 
     return (
