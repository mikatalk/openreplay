import React, { useEffect } from 'react';
import { fetchList } from 'Duck/sessions';
import { connect } from 'react-redux';
import { NoContent, Loader } from 'UI';
import { List, Map } from 'immutable';
import SessionItem from 'Shared/SessionItem';
<<<<<<< HEAD
import withPermissions from 'HOCs/withPermissions'
=======
import { KEYS } from 'Types/filter/customFilter';
import { applyFilter, addAttribute } from 'Duck/filters';
import Filter from 'Types/filter';
>>>>>>> aecd5447

const AUTOREFRESH_INTERVAL = .5 * 60 * 1000

interface Props {
  loading: Boolean,
  list?: List<any>,  
  fetchList: (params) => void,
  applyFilter: () => void,
  filters: Filter
  addAttribute: (obj) => void,
}

function LiveSessionList(props: Props) {
  const { loading, list, filters } = props;  
  var timeoutId;
  const hasUserFilter = filters && filters.filters.map(i => i.key).includes(KEYS.USERID);

  useEffect(() => {     
    props.fetchList(filters.toJS());
    timeout();
    return () => {
      clearTimeout(timeoutId)
    }
  }, [])

  const onUserClick = (userId, userAnonymousId) => {
    if (userId) {
      props.addAttribute({ label: 'User Id', key: KEYS.USERID, type: KEYS.USERID, operator: 'is', value: userId })
    } else {
      props.addAttribute({ label: 'Anonymous ID', key: 'USERANONYMOUSID', type: "USERANONYMOUSID", operator: 'is', value: userAnonymousId  })
    }
    
    props.applyFilter()
  }

  const timeout = () => {
    timeoutId = setTimeout(() => {
      props.fetchList(filters.toJS());
      timeout();
    }, AUTOREFRESH_INTERVAL);
  }

  return (
    <div>
      <NoContent
        title={"No live sessions."}
        subtext={
          <span>
            See how to <a target="_blank" className="link" href="https://docs.openreplay.com/plugins/assist">{'enable Assist'}</a> if you haven't yet done so.
          </span>
        }
        image={<img src="/img/live-sessions.png" style={{ width: '70%', marginBottom: '30px' }}/>}
        show={ !loading && list && list.size === 0}
      >
        <Loader loading={ loading }>
          {list && list.map(session => (
            <SessionItem
              key={ session.sessionId }
              session={ session }
              live
              hasUserFilter={hasUserFilter}
              onUserClick={onUserClick}
            />
          ))}
        </Loader>
      </NoContent>
    </div>
  )
}

<<<<<<< HEAD
export default withPermissions(['ASSIST_LIVE'])(connect(
  (state) => ({
    list: state.getIn(['sessions', 'liveSessions']),
    loading: state.getIn([ 'sessions', 'loading' ]),
    filters: state.getIn([ 'filters', 'appliedFilter' ]),
  }),
  {
    fetchList
  }
)(LiveSessionList));
=======
export default connect(state => ({
  list: state.getIn(['sessions', 'liveSessions']),
  loading: state.getIn([ 'sessions', 'loading' ]),
  filters: state.getIn([ 'filters', 'appliedFilter' ]),
}), { fetchList, applyFilter, addAttribute })(LiveSessionList)
>>>>>>> aecd5447
<|MERGE_RESOLUTION|>--- conflicted
+++ resolved
@@ -4,13 +4,10 @@
 import { NoContent, Loader } from 'UI';
 import { List, Map } from 'immutable';
 import SessionItem from 'Shared/SessionItem';
-<<<<<<< HEAD
 import withPermissions from 'HOCs/withPermissions'
-=======
 import { KEYS } from 'Types/filter/customFilter';
 import { applyFilter, addAttribute } from 'Duck/filters';
 import Filter from 'Types/filter';
->>>>>>> aecd5447
 
 const AUTOREFRESH_INTERVAL = .5 * 60 * 1000
 
@@ -42,7 +39,7 @@
     } else {
       props.addAttribute({ label: 'Anonymous ID', key: 'USERANONYMOUSID', type: "USERANONYMOUSID", operator: 'is', value: userAnonymousId  })
     }
-    
+
     props.applyFilter()
   }
 
@@ -81,7 +78,6 @@
   )
 }
 
-<<<<<<< HEAD
 export default withPermissions(['ASSIST_LIVE'])(connect(
   (state) => ({
     list: state.getIn(['sessions', 'liveSessions']),
@@ -89,13 +85,5 @@
     filters: state.getIn([ 'filters', 'appliedFilter' ]),
   }),
   {
-    fetchList
-  }
-)(LiveSessionList));
-=======
-export default connect(state => ({
-  list: state.getIn(['sessions', 'liveSessions']),
-  loading: state.getIn([ 'sessions', 'loading' ]),
-  filters: state.getIn([ 'filters', 'appliedFilter' ]),
-}), { fetchList, applyFilter, addAttribute })(LiveSessionList)
->>>>>>> aecd5447
+    fetchList, applyFilter, addAttribute }
+)(LiveSessionList));