--- conflicted
+++ resolved
@@ -148,12 +148,9 @@
 export default connect(
   (state: any) => ({
     session: state.getIn(['sessions', 'current']),
-<<<<<<< HEAD
     insights: state.getIn(['sessions', 'insights']),
     visitedEvents: state.getIn(['sessions', 'visitedEvents']),
-=======
     jwt: state.getIn(['user', 'jwt']),
->>>>>>> 0191378c
     fullscreen: state.getIn(['components', 'player', 'fullscreen']),
     showEvents: state.get('showEvents'),
     members: state.getIn(['members', 'list']),
