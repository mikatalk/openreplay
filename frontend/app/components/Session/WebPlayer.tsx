import React, { useEffect, useState } from 'react';
import { connect } from 'react-redux';
import { Modal } from 'UI';
import { toggleFullscreen, closeBottomBlock } from 'Duck/components/player';
import { fetchList } from 'Duck/integrations';
import { createWebPlayer } from 'Player';
import { makeAutoObservable } from 'mobx';
import withLocationHandlers from 'HOCs/withLocationHandlers';
import { useStore } from 'App/mstore';
import PlayerBlockHeader from './Player/ReplayPlayer/PlayerBlockHeader';
import ReadNote from '../Session_/Player/Controls/components/ReadNote';
import { fetchList as fetchMembers } from 'Duck/member';
import PlayerContent from './Player/ReplayPlayer/PlayerContent';
import { IPlayerContext, PlayerContext, defaultContextValue } from './playerContext';
import { observer } from 'mobx-react-lite';
import { Note } from "App/services/NotesService";

const TABS = {
  EVENTS: 'User Steps',
  CLICKMAP: 'Click Map',
};

function WebPlayer(props: any) {
  const {
    session,
    toggleFullscreen,
    closeBottomBlock,
    fullscreen,
    fetchList,
    customSession,
    insights,
    jumpTimestamp,
    onMarkerClick,
  } = props;
  const { notesStore } = useStore();
  const [activeTab, setActiveTab] = useState('');
  const [showNoteModal, setShowNote] = useState(false);
  const [noteItem, setNoteItem] = useState<Note | undefined>(undefined);
  // @ts-ignore
  const [contextValue, setContextValue] = useState<IPlayerContext>(defaultContextValue);

  useEffect(() => {
    fetchList('issues');

    const [WebPlayerInst, PlayerStore] = createWebPlayer(session, (state) =>
      makeAutoObservable(state)
    );
    setContextValue({ player: WebPlayerInst, store: PlayerStore });

<<<<<<< HEAD
    props.fetchMembers();

    notesStore.fetchSessionNotes(session.sessionId).then((r) => {
      const note = props.query.get('note');
      if (note) {
        WebPlayerInst.pause();
        setNoteItem(notesStore.getNoteById(parseInt(note, 10), r));
        setShowNote(true);
      }
    })

=======
    if (!isClickmap) {
      notesStore.fetchSessionNotes(session.sessionId).then((r) => {
        const note = props.query.get('note');
        if (note) {
          WebPlayerInst.pause();
          setNoteItem(notesStore.getNoteById(parseInt(note, 10), r));
          setShowNote(true);
        }
      });
    } else {
      WebPlayerInst.setMarkerClick(onMarkerClick)
    }
>>>>>>> aae5f366

    const jumpToTime = props.query.get('jumpto');
    const freeze = props.query.get('freeze')
    if (jumpToTime) {
      WebPlayerInst.jump(parseInt(jumpToTime));
    }
    if (freeze) {
      WebPlayerInst.freeze()
    }

    return () => WebPlayerInst.clean();
  }, [session.sessionId]);

  const isPlayerReady = contextValue.store?.get().ready

  React.useEffect(() => {
    contextValue.player && contextValue.player.play()
  }, [insights, isPlayerReady, jumpTimestamp])

  // LAYOUT (TODO: local layout state - useContext or something..)
  useEffect(
    () => () => {
      toggleFullscreen(false);
      closeBottomBlock();
    },
    []
  );

  const onNoteClose = () => {
    setShowNote(false);
    contextValue.player.togglePlay();
  };

  if (!contextValue.player || !session) return null;

  return (
    <PlayerContext.Provider value={contextValue}>
      <PlayerBlockHeader
        // @ts-ignore TODO?
        activeTab={activeTab}
        setActiveTab={setActiveTab}
        tabs={TABS}
        fullscreen={fullscreen}
      />
      {/* @ts-ignore  */}
      <PlayerContent
        activeTab={activeTab}
        fullscreen={fullscreen}
        setActiveTab={setActiveTab}
        session={session}
      />
      <Modal open={showNoteModal} onClose={onNoteClose}>
        {showNoteModal ? (
          <ReadNote
            userEmail={
              props.members.find((m: Record<string, any>) => m.id === noteItem?.userId)?.email
              || ''
            }
            note={noteItem}
            onClose={onNoteClose}
            notFound={!noteItem}
          />
        ) : null}
<<<<<<< HEAD
      </Modal>
=======
        {/* @ts-ignore  */}
        <PlayerContent
          activeTab={activeTab}
          fullscreen={fullscreen}
          setActiveTab={setActiveTab}
          session={session}
          isClickmap={isClickmap}
        />
        <Modal open={showNoteModal} onClose={onNoteClose}>
          {showNoteModal ? (
            <ReadNote
              note={noteItem}
              onClose={onNoteClose}
              notFound={!noteItem}
            />
          ) : null}
        </Modal>
      </>
>>>>>>> aae5f366
    </PlayerContext.Provider>
  );
}

export default connect(
  (state: any) => ({
    session: state.getIn(['sessions', 'current']),
    insights: state.getIn(['sessions', 'insights']),
    visitedEvents: state.getIn(['sessions', 'visitedEvents']),
    jwt: state.getIn(['user', 'jwt']),
    fullscreen: state.getIn(['components', 'player', 'fullscreen']),
    showEvents: state.get('showEvents'),
    members: state.getIn(['members', 'list']),
  }),
  {
    toggleFullscreen,
    closeBottomBlock,
    fetchList,
    fetchMembers,
  }
)(withLocationHandlers()(observer(WebPlayer)));<|MERGE_RESOLUTION|>--- conflicted
+++ resolved
@@ -9,7 +9,6 @@
 import { useStore } from 'App/mstore';
 import PlayerBlockHeader from './Player/ReplayPlayer/PlayerBlockHeader';
 import ReadNote from '../Session_/Player/Controls/components/ReadNote';
-import { fetchList as fetchMembers } from 'Duck/member';
 import PlayerContent from './Player/ReplayPlayer/PlayerContent';
 import { IPlayerContext, PlayerContext, defaultContextValue } from './playerContext';
 import { observer } from 'mobx-react-lite';
@@ -47,9 +46,6 @@
     );
     setContextValue({ player: WebPlayerInst, store: PlayerStore });
 
-<<<<<<< HEAD
-    props.fetchMembers();
-
     notesStore.fetchSessionNotes(session.sessionId).then((r) => {
       const note = props.query.get('note');
       if (note) {
@@ -58,21 +54,6 @@
         setShowNote(true);
       }
     })
-
-=======
-    if (!isClickmap) {
-      notesStore.fetchSessionNotes(session.sessionId).then((r) => {
-        const note = props.query.get('note');
-        if (note) {
-          WebPlayerInst.pause();
-          setNoteItem(notesStore.getNoteById(parseInt(note, 10), r));
-          setShowNote(true);
-        }
-      });
-    } else {
-      WebPlayerInst.setMarkerClick(onMarkerClick)
-    }
->>>>>>> aae5f366
 
     const jumpToTime = props.query.get('jumpto');
     const freeze = props.query.get('freeze')
@@ -127,37 +108,12 @@
       <Modal open={showNoteModal} onClose={onNoteClose}>
         {showNoteModal ? (
           <ReadNote
-            userEmail={
-              props.members.find((m: Record<string, any>) => m.id === noteItem?.userId)?.email
-              || ''
-            }
             note={noteItem}
             onClose={onNoteClose}
             notFound={!noteItem}
           />
         ) : null}
-<<<<<<< HEAD
       </Modal>
-=======
-        {/* @ts-ignore  */}
-        <PlayerContent
-          activeTab={activeTab}
-          fullscreen={fullscreen}
-          setActiveTab={setActiveTab}
-          session={session}
-          isClickmap={isClickmap}
-        />
-        <Modal open={showNoteModal} onClose={onNoteClose}>
-          {showNoteModal ? (
-            <ReadNote
-              note={noteItem}
-              onClose={onNoteClose}
-              notFound={!noteItem}
-            />
-          ) : null}
-        </Modal>
-      </>
->>>>>>> aae5f366
     </PlayerContext.Provider>
   );
 }
@@ -176,6 +132,5 @@
     toggleFullscreen,
     closeBottomBlock,
     fetchList,
-    fetchMembers,
   }
 )(withLocationHandlers()(observer(WebPlayer)));