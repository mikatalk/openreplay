import { useEffect } from 'react';
import { connect } from 'react-redux';
import { Loader } from 'UI';
import { toggleFullscreen, closeBottomBlock } from 'Duck/components/player';
import { withRequest } from 'HOCs'
import { 
  PlayerProvider,
  connectPlayer,
  init as initPlayer,
  clean as cleanPlayer,
} from 'Player';
import { Controls as PlayerControls } from 'Player';
import Assist from 'Components/Assist'


import PlayerBlockHeader from '../Session_/PlayerBlockHeader';
import EventsBlock from '../Session_/EventsBlock';
import PlayerBlock from '../Session_/PlayerBlock';
import styles from '../Session_/session.css';



const EventsBlockConnected = connectPlayer(state => ({
  currentTimeEventIndex: state.eventListNow.length > 0 ? state.eventListNow.length - 1 : 0,
  playing: state.playing,
}))(EventsBlock)


const InitLoader = connectPlayer(state => ({ 
  loading: !state.initialized
}))(Loader);


<<<<<<< HEAD
function WebPlayer ({ showAssist, session, toggleFullscreen, closeBottomBlock, live, fullscreen, jwt, loadingCredentials, assistCredendials, request }) {
  useEffect(() => {
    if (!loadingCredentials) {
      initPlayer(session, jwt, assistCredendials);
    }
=======
function WebPlayer ({ showAssist, session, toggleFullscreen, closeBottomBlock, live, fullscreen, jwt, config }) {
  useEffect(() => {
    initPlayer(session, jwt, config);
>>>>>>> aecd5447
    return () => cleanPlayer()
  }, [ session.sessionId, loadingCredentials, assistCredendials ]);

  // LAYOUT (TODO: local layout state - useContext or something..)
  useEffect(() => {
    request();
    return () => {
      toggleFullscreen(false);
      closeBottomBlock();
    }
  }, [])


  return (
    <PlayerProvider>
      <InitLoader className="flex-1 p-3">
        { showAssist && <Assist session={session} /> }
        <PlayerBlockHeader fullscreen={fullscreen}/>
        <div className={ styles.session } data-fullscreen={fullscreen}>
          <PlayerBlock />
        </div>
      </InitLoader>
    </PlayerProvider>
  );
}

<<<<<<< HEAD
export default withRequest({
  initialData: null,
	endpoint: '/assist/credentials',
	dataWrapper: data => data,
	dataName: 'assistCredendials',
  loadingName: 'loadingCredentials',
})(connect(
  state => ({
    session: state.getIn([ 'sessions', 'current' ]),
    showAssist: state.getIn([ 'sessions', 'showChatWindow' ]),
    jwt: state.get('jwt'),
    fullscreen: state.getIn([ 'components', 'player', 'fullscreen' ]),
  }),
  { toggleFullscreen, closeBottomBlock },
)(WebPlayer));
=======

export default connect(state => ({
  session: state.getIn([ 'sessions', 'current' ]),
  showAssist: state.getIn([ 'sessions', 'showChatWindow' ]),
  jwt: state.get('jwt'),
  config: state.getIn([ 'user', 'account', 'iceServers' ]),
  fullscreen: state.getIn([ 'components', 'player', 'fullscreen' ]),
}), {
  toggleFullscreen,
  closeBottomBlock,
})(WebPlayer) 
>>>>>>> aecd5447
<|MERGE_RESOLUTION|>--- conflicted
+++ resolved
@@ -3,7 +3,7 @@
 import { Loader } from 'UI';
 import { toggleFullscreen, closeBottomBlock } from 'Duck/components/player';
 import { withRequest } from 'HOCs'
-import { 
+import {
   PlayerProvider,
   connectPlayer,
   init as initPlayer,
@@ -31,17 +31,11 @@
 }))(Loader);
 
 
-<<<<<<< HEAD
 function WebPlayer ({ showAssist, session, toggleFullscreen, closeBottomBlock, live, fullscreen, jwt, loadingCredentials, assistCredendials, request }) {
   useEffect(() => {
     if (!loadingCredentials) {
       initPlayer(session, jwt, assistCredendials);
     }
-=======
-function WebPlayer ({ showAssist, session, toggleFullscreen, closeBottomBlock, live, fullscreen, jwt, config }) {
-  useEffect(() => {
-    initPlayer(session, jwt, config);
->>>>>>> aecd5447
     return () => cleanPlayer()
   }, [ session.sessionId, loadingCredentials, assistCredendials ]);
 
@@ -68,7 +62,6 @@
   );
 }
 
-<<<<<<< HEAD
 export default withRequest({
   initialData: null,
 	endpoint: '/assist/credentials',
@@ -83,17 +76,4 @@
     fullscreen: state.getIn([ 'components', 'player', 'fullscreen' ]),
   }),
   { toggleFullscreen, closeBottomBlock },
-)(WebPlayer));
-=======
-
-export default connect(state => ({
-  session: state.getIn([ 'sessions', 'current' ]),
-  showAssist: state.getIn([ 'sessions', 'showChatWindow' ]),
-  jwt: state.get('jwt'),
-  config: state.getIn([ 'user', 'account', 'iceServers' ]),
-  fullscreen: state.getIn([ 'components', 'player', 'fullscreen' ]),
-}), {
-  toggleFullscreen,
-  closeBottomBlock,
-})(WebPlayer) 
->>>>>>> aecd5447
+)(WebPlayer));