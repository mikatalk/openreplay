--- conflicted
+++ resolved
@@ -71,35 +71,6 @@
       .toJS();
 
     return (
-<<<<<<< HEAD
-      <OutsideClickDetectingDiv
-        className={cn('relative flex items-center w-full')}
-        onClickOutside={() => {
-          this.setState({ isOpen: false });
-        }}
-      >
-        <Tooltip
-          open={isOpen}
-          theme="light"
-          interactive
-          position="bottom"
-          unmountHTMLWhenHide
-          useContext
-          arrow
-          trigger="click"
-          shown={this.handleOpen}
-          className="w-full"
-        // beforeHidden={this.handleClose}
-          html={
-            <div className={styles.wrapper}>
-              <div className={styles.header}>
-                <div className={cn(styles.title, 'text-lg')}>Share this session link to Slack</div>
-              </div>
-              {options.length === 0 ? (
-                <>
-                  <div className={styles.body}>
-                    <IntegrateSlackButton />
-=======
       <Popover
         render={() => (
           <div className={styles.wrapper}>
@@ -114,7 +85,6 @@
                 {showCopyLink && (
                   <div className={styles.footer}>
                     <SessionCopyLink />
->>>>>>> 5effb0d1
                   </div>
                 )}
               </>
@@ -150,15 +120,6 @@
                     </div>
                   </div>
                 </div>
-<<<<<<< HEAD
-              )}
-            </div>
-          }
-        >
-          <div onClick={this.onClickHandler} className="h-full w-full p-3">{trigger}</div>
-        </Tooltip>
-      </OutsideClickDetectingDiv>
-=======
                 <div className={styles.footer}>
                   <SessionCopyLink />
                 </div>
@@ -169,7 +130,6 @@
       >
         <div className="p-3 w-full">{trigger}</div>
       </Popover>
->>>>>>> 5effb0d1
     );
   }
 }