--- conflicted
+++ resolved
@@ -154,10 +154,7 @@
   const activeIndex = devTools[INDEX_KEY].index;
 
   const list = useMemo(() =>
-<<<<<<< HEAD
     // TODO: better merge (with body size info)
-=======
->>>>>>> f368ab62
     resourceList.filter(res => !fetchList.some(ft => {
       // res.url !== ft.url doesn't work on relative URLs appearing within fetchList (to-fix in player)
       if (res.name !== ft.name) { return false }
