--- conflicted
+++ resolved
@@ -127,7 +127,6 @@
   );
 }
 
-<<<<<<< HEAD
 function NetworkPanel() {
   const { player, store } = React.useContext(PlayerContext)
 
@@ -146,28 +145,6 @@
   const [showOnlyErrors, setShowOnlyErrors] = useState(false);
 
   const [isDetailsModalActive, setIsDetailsModalActive] = useState(false);
-=======
-let timeOut: any = null;
-const TIMEOUT_DURATION = 5000;
-
-interface Props {
-  location: any;
-  resources: any;
-  fetchList: any;
-  domContentLoadedTime: any;
-  loadTime: any;
-  playing: boolean;
-  domBuildingTime: any;
-  time: any;
-}
-function NetworkPanel(props: Props) {
-  const { resources, time, domContentLoadedTime, loadTime, domBuildingTime, fetchList } = props;
-  const { showModal, component: modalActive } = useModal();
-  const [filteredList, setFilteredList] = useState([]);
-  const [showOnlyErrors, setShowOnlyErrors] = useState(false);
-  const additionalHeight = 0;
-  const fetchPresented = fetchList.length > 0;
->>>>>>> 71106da2
   const {
     sessionStore: { devTools },
   } = useStore();
@@ -203,7 +180,6 @@
   const onTabClick = (activeTab: typeof TAP_KEYS[number]) => devTools.update(INDEX_KEY, { activeTab })
   const onFilterChange = ({ target: { value } }: React.ChangeEvent<HTMLInputElement>) => devTools.update(INDEX_KEY, { filter: value })
 
-
   // AutoScroll
   const countNow = fetchListNow.length + resourceListNow.length - intersectedCount
   const [
@@ -213,7 +189,6 @@
     filteredList,
     list[countNow].time,
     activeIndex,
-<<<<<<< HEAD
     index => devTools.update(INDEX_KEY, { index })
   )
   const onMouseEnter = stopAutoscroll
@@ -221,53 +196,6 @@
     if (isDetailsModalActive) { return }
     timeoutStartAutoscroll()
   }
-=======
-  };
-
-  const removePause = () => {
-    if (!!modalActive) return;
-    clearTimeout(timeOut);
-    timeOut = setTimeout(() => {
-      devTools.update(INDEX_KEY, { index: getCurrentIndex() });
-      setPauseSync(false);
-    }, TIMEOUT_DURATION);
-  };
-
-  const onMouseLeave = () => {
-    if (!!modalActive) return;
-    removePause();
-  };
-
-  useEffect(() => {
-    if (pauseSync) {
-      removePause();
-    }
-
-    return () => {
-      clearTimeout(timeOut);
-      if (!synRef.current.pauseSync) {
-        devTools.update(INDEX_KEY, { index: 0 });
-      }
-    };
-  }, []);
-
-  const getCurrentIndex = () => {
-    return filteredList.filter((item: any) => item.time <= time).length - 1;
-  };
-
-  useEffect(() => {
-    const currentIndex = getCurrentIndex();
-    if (currentIndex !== activeIndex && !pauseSync) {
-      devTools.update(INDEX_KEY, { index: currentIndex });
-    }
-  }, [time]);
-
-  const { resourcesSize, transferredSize } = useMemo(() => {
-    const resourcesSize = resources.reduce(
-      (sum: any, { decodedBodySize }: any) => sum + (decodedBodySize || 0),
-      0
-    );
->>>>>>> 71106da2
 
   const resourcesSize = useMemo(() =>
     resourceList.reduce(
@@ -301,14 +229,8 @@
     return arr;
   }, [ domContentLoadedTime, loadTime ])
 
-<<<<<<< HEAD
   const showDetailsModal = (item: any) => {
     setIsDetailsModalActive(true)
-=======
-  const showDetailsModal = (row: any) => {
-    clearTimeout(timeOut);
-    setPauseSync(true);
->>>>>>> 71106da2
     showModal(
       <FetchDetailsModal resource={item} rows={filteredList} fetchPresented={fetchList.length > 0} />,
       {
@@ -318,20 +240,10 @@
           timeoutStartAutoscroll()
         }
       }
-<<<<<<< HEAD
     )
     devTools.update(INDEX_KEY, { index: filteredList.indexOf(item) })
     stopAutoscroll()
   }
-=======
-    );
-    devTools.update(INDEX_KEY, { index: filteredList.indexOf(row) });
-  };
-
-  useEffect(() => {
-    devTools.update(INDEX_KEY, { filter, activeTab });
-  }, [filter, activeTab]);
->>>>>>> 71106da2
 
   return (
     <React.Fragment>
