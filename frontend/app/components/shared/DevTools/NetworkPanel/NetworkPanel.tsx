--- conflicted
+++ resolved
@@ -128,28 +128,6 @@
   );
 }
 
-<<<<<<< HEAD
-let timeOut: any = null;
-const TIMEOUT_DURATION = 5000;
-
-interface Props {
-  location: any;
-  resources: any;
-  fetchList: any;
-  domContentLoadedTime: any;
-  loadTime: any;
-  playing: boolean;
-  domBuildingTime: any;
-  time: any;
-}
-function NetworkPanel(props: Props) {
-  const { resources, time, domContentLoadedTime, loadTime, domBuildingTime, fetchList } = props;
-  const { showModal, component: modalActive } = useModal();
-  const [filteredList, setFilteredList] = useState([]);
-  const [showOnlyErrors, setShowOnlyErrors] = useState(false);
-  const additionalHeight = 0;
-  const fetchPresented = fetchList.length > 0;
-=======
 function NetworkPanel({ startedAt }: { startedAt: number }) {
   const { player, store } = React.useContext(PlayerContext)
 
@@ -168,7 +146,6 @@
   const [showOnlyErrors, setShowOnlyErrors] = useState(false);
 
   const [isDetailsModalActive, setIsDetailsModalActive] = useState(false);
->>>>>>> e96f1fce
   const {
     sessionStore: { devTools },
   } = useStore();
@@ -211,53 +188,6 @@
     filteredList,
     getLastItemTime(fetchListNow, resourceListNow),
     activeIndex,
-<<<<<<< HEAD
-  };
-
-  const removePause = () => {
-    if (!!modalActive) return;
-    clearTimeout(timeOut);
-    timeOut = setTimeout(() => {
-      devTools.update(INDEX_KEY, { index: getCurrentIndex() });
-      setPauseSync(false);
-    }, TIMEOUT_DURATION);
-  };
-
-  const onMouseLeave = () => {
-    if (!!modalActive) return;
-    removePause();
-  };
-
-  useEffect(() => {
-    if (pauseSync) {
-      removePause();
-    }
-
-    return () => {
-      clearTimeout(timeOut);
-      if (!synRef.current.pauseSync) {
-        devTools.update(INDEX_KEY, { index: 0 });
-      }
-    };
-  }, []);
-
-  const getCurrentIndex = () => {
-    return filteredList.filter((item: any) => item.time <= time).length - 1;
-  };
-
-  useEffect(() => {
-    const currentIndex = getCurrentIndex();
-    if (currentIndex !== activeIndex && !pauseSync) {
-      devTools.update(INDEX_KEY, { index: currentIndex });
-    }
-  }, [time]);
-
-  const { resourcesSize, transferredSize } = useMemo(() => {
-    const resourcesSize = resources.reduce(
-      (sum: any, { decodedBodySize }: any) => sum + (decodedBodySize || 0),
-      0
-    );
-=======
     index => devTools.update(INDEX_KEY, { index })
   )
   const onMouseEnter = stopAutoscroll
@@ -265,7 +195,6 @@
     if (isDetailsModalActive) { return }
     timeoutStartAutoscroll()
   }
->>>>>>> e96f1fce
 
   const resourcesSize = useMemo(() =>
     resourceList.reduce(
@@ -299,14 +228,8 @@
     return arr;
   }, [ domContentLoadedTime, loadTime ])
 
-<<<<<<< HEAD
-  const showDetailsModal = (row: any) => {
-    clearTimeout(timeOut);
-    setPauseSync(true);
-=======
   const showDetailsModal = (item: any) => {
     setIsDetailsModalActive(true)
->>>>>>> e96f1fce
     showModal(
       <FetchDetailsModal time={item.time + startedAt} resource={item} rows={filteredList} fetchPresented={fetchList.length > 0} />,
       {
@@ -316,20 +239,10 @@
           timeoutStartAutoscroll()
         }
       }
-<<<<<<< HEAD
-    );
-    devTools.update(INDEX_KEY, { index: filteredList.indexOf(row) });
-  };
-
-  useEffect(() => {
-    devTools.update(INDEX_KEY, { filter, activeTab });
-  }, [filter, activeTab]);
-=======
     )
     devTools.update(INDEX_KEY, { index: filteredList.indexOf(item) })
     stopAutoscroll()
   }
->>>>>>> e96f1fce
 
   return (
     <React.Fragment>
