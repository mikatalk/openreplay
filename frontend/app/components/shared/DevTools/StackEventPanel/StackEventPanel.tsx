import React, { useEffect, useMemo, useRef, useState } from 'react';
<<<<<<< HEAD
import { hideHint } from 'Duck/components/player';
import { Tabs, Input, NoContent, Icon } from 'UI';
import { getRE } from 'App/utils';
import { List, CellMeasurer, CellMeasurerCache, AutoSizer } from 'react-virtualized';

=======
import { observer } from 'mobx-react-lite';
import { Tooltip, Tabs, Input, NoContent, Icon, Toggler } from 'UI';
import { List, CellMeasurer, AutoSizer } from 'react-virtualized';
import { PlayerContext } from 'App/components/Session/playerContext';
>>>>>>> e96f1fce
import BottomBlock from '../BottomBlock';
import { useModal } from 'App/components/Modal';
import { useStore } from 'App/mstore';
import { typeList } from 'Types/session/stackEvent';
import StackEventRow from 'Shared/DevTools/StackEventRow';

import StackEventModal from '../StackEventModal';
import useAutoscroll, { getLastItemTime } from '../useAutoscroll';
import { useRegExListFilterMemo, useTabListFilterMemo } from '../useListFilter'
import useCellMeasurerCache from '../useCellMeasurerCache'

const INDEX_KEY = 'stackEvent';
const ALL = 'ALL';
const TAB_KEYS = [ ALL, ...typeList] as const
const TABS = TAB_KEYS.map((tab) => ({ text: tab, key: tab }))

function StackEventPanel() {
  const { player, store } = React.useContext(PlayerContext)
  const jump = (t: number) => player.jump(t)
  const { stackList: list, stackListNow: listNow } = store.get()

  const {
    sessionStore: { devTools },
  } = useStore();
<<<<<<< HEAD
  const { showModal, component: modalActive } = useModal();
  const [filteredList, setFilteredList] = useState([]);
  const filter = useObserver(() => devTools[INDEX_KEY].filter);
  const activeTab = useObserver(() => devTools[INDEX_KEY].activeTab);
  const activeIndex = useObserver(() => devTools[INDEX_KEY].index);
  const [pauseSync, setPauseSync] = useState(activeIndex > 0);
  const synRef: any = useRef({});
  synRef.current = {
    pauseSync,
=======
  const { showModal } = useModal();
  const [isDetailsModalActive, setIsDetailsModalActive] = useState(false) // TODO:embed that into useModal
  const filter = devTools[INDEX_KEY].filter
  const activeTab = devTools[INDEX_KEY].activeTab
  const activeIndex = devTools[INDEX_KEY].index

  let filteredList = useRegExListFilterMemo(list, it => it.name, filter)  
  filteredList = useTabListFilterMemo(filteredList, it => it.source, ALL, activeTab)

  const onTabClick = (activeTab: typeof TAB_KEYS[number]) => devTools.update(INDEX_KEY, { activeTab })
  const onFilterChange = ({ target: { value } }: React.ChangeEvent<HTMLInputElement>) => devTools.update(INDEX_KEY, { filter: value })
  const tabs = useMemo(() => 
    TABS.filter(({ key }) => key === ALL || list.some(({ source }) => key === source)), 
    [ list.length ],
  )

  const [
    timeoutStartAutoscroll,
    stopAutoscroll,
  ] = useAutoscroll(
    filteredList,
    getLastItemTime(listNow),
>>>>>>> e96f1fce
    activeIndex,
    index => devTools.update(INDEX_KEY, { index })
  )
  const onMouseEnter = stopAutoscroll
  const onMouseLeave = () => {
    if (isDetailsModalActive) { return }
    timeoutStartAutoscroll()
  }

<<<<<<< HEAD
  const removePause = () => {
    if (!!modalActive) return;
    clearTimeout(timeOut);
    timeOut = setTimeout(() => {
      devTools.update(INDEX_KEY, { index: getCurrentIndex() });
      setPauseSync(false);
    }, TIMEOUT_DURATION);
  };
=======
  const cache = useCellMeasurerCache(filteredList)
>>>>>>> e96f1fce

  const showDetails = (item: any) => {
    setIsDetailsModalActive(true)
    showModal(
      <StackEventModal event={item} />, 
      { 
        right: true,
        onClose: () => {
          setIsDetailsModalActive(false)
          timeoutStartAutoscroll()
        } 
      }
    )
    devTools.update(INDEX_KEY, { index: filteredList.indexOf(item) })
    stopAutoscroll()
  }

  const _list = React.useRef()
  useEffect(() => {
    if (_list.current) {
      // @ts-ignore
      _list.current.scrollToRow(activeIndex)
    }
<<<<<<< HEAD
  }, [time]);

  const onMouseLeave = () => {
    removePause();
  };

  React.useMemo(() => {
    const filterRE = getRE(filter, 'i');
    let list = props.list;

    list = list.filter(
      ({ name, source }: any) =>
        (!!filter ? filterRE.test(name) : true) && (activeTab === ALL || activeTab === source)
    );

    setFilteredList(list);
  }, [filter, activeTab]);

  const tabs = useMemo(() => {
    return TABS.filter(({ key }) => key === ALL || list.some(({ source }: any) => key === source));
  }, []);

  const cache = new CellMeasurerCache({
    fixedWidth: true,
    keyMapper: (index: number) => filteredList[index],
  });

  const showDetails = (item: any) => {
    clearTimeout(timeOut);
    showModal(<StackEventModal event={item} />, { right: true, onClose: removePause });
    devTools.update(INDEX_KEY, { index: filteredList.indexOf(item) });
    setPauseSync(true);
  };
=======
  }, [ activeIndex ])

>>>>>>> e96f1fce

  const _rowRenderer = ({ index, key, parent, style }: any) => {
    const item = filteredList[index];

    return (
      // @ts-ignore
      <CellMeasurer cache={cache} columnIndex={0} key={key} rowIndex={index} parent={parent}>
        {() => (
          <StackEventRow
            isActive={activeIndex === index}
            style={style}
            key={item.key}
            event={item}
            onJump={() => {
              stopAutoscroll()
              devTools.update(INDEX_KEY, { index: filteredList.indexOf(item) });
              jump(item.time);
            }}
            onClick={() => showDetails(item)}
          />
        )}
      </CellMeasurer>
    );
  }

  return (
    <BottomBlock
      style={{ height: '300px' }}
      onMouseEnter={onMouseEnter}
      onMouseLeave={onMouseLeave}
    >
      <BottomBlock.Header>
        <div className="flex items-center">
          <span className="font-semibold color-gray-medium mr-4">Stack Events</span>
          <Tabs tabs={tabs} active={activeTab} onClick={onTabClick} border={false} />
        </div>
        <Input
          className="input-small h-8"
          placeholder="Filter by keyword"
          icon="search"
          name="filter"
          height={28}
          onChange={onFilterChange}
          value={filter}
        />
      </BottomBlock.Header>
      <BottomBlock.Content className="overflow-y-auto">
        <NoContent
          title={
            <div className="capitalize flex items-center mt-16">
              <Icon name="info-circle" className="mr-2" size="18" />
              No Data
            </div>
          }
          size="small"
          show={filteredList.length === 0}
        >
          <AutoSizer>
            {({ height, width }: any) => (
              <List
                ref={_list}
                deferredMeasurementCache={cache}
                overscanRowCount={5}
                rowCount={Math.ceil(filteredList.length || 1)}
                rowHeight={cache.rowHeight}
                rowRenderer={_rowRenderer}
                width={width}
                height={height}
                scrollToAlignment="center"
              />
            )}
          </AutoSizer>
        </NoContent>
      </BottomBlock.Content>
    </BottomBlock>
  );
}

export default observer(StackEventPanel)<|MERGE_RESOLUTION|>--- conflicted
+++ resolved
@@ -1,16 +1,8 @@
 import React, { useEffect, useMemo, useRef, useState } from 'react';
-<<<<<<< HEAD
-import { hideHint } from 'Duck/components/player';
-import { Tabs, Input, NoContent, Icon } from 'UI';
-import { getRE } from 'App/utils';
-import { List, CellMeasurer, CellMeasurerCache, AutoSizer } from 'react-virtualized';
-
-=======
 import { observer } from 'mobx-react-lite';
 import { Tooltip, Tabs, Input, NoContent, Icon, Toggler } from 'UI';
 import { List, CellMeasurer, AutoSizer } from 'react-virtualized';
 import { PlayerContext } from 'App/components/Session/playerContext';
->>>>>>> e96f1fce
 import BottomBlock from '../BottomBlock';
 import { useModal } from 'App/components/Modal';
 import { useStore } from 'App/mstore';
@@ -35,17 +27,6 @@
   const {
     sessionStore: { devTools },
   } = useStore();
-<<<<<<< HEAD
-  const { showModal, component: modalActive } = useModal();
-  const [filteredList, setFilteredList] = useState([]);
-  const filter = useObserver(() => devTools[INDEX_KEY].filter);
-  const activeTab = useObserver(() => devTools[INDEX_KEY].activeTab);
-  const activeIndex = useObserver(() => devTools[INDEX_KEY].index);
-  const [pauseSync, setPauseSync] = useState(activeIndex > 0);
-  const synRef: any = useRef({});
-  synRef.current = {
-    pauseSync,
-=======
   const { showModal } = useModal();
   const [isDetailsModalActive, setIsDetailsModalActive] = useState(false) // TODO:embed that into useModal
   const filter = devTools[INDEX_KEY].filter
@@ -68,7 +49,6 @@
   ] = useAutoscroll(
     filteredList,
     getLastItemTime(listNow),
->>>>>>> e96f1fce
     activeIndex,
     index => devTools.update(INDEX_KEY, { index })
   )
@@ -78,18 +58,7 @@
     timeoutStartAutoscroll()
   }
 
-<<<<<<< HEAD
-  const removePause = () => {
-    if (!!modalActive) return;
-    clearTimeout(timeOut);
-    timeOut = setTimeout(() => {
-      devTools.update(INDEX_KEY, { index: getCurrentIndex() });
-      setPauseSync(false);
-    }, TIMEOUT_DURATION);
-  };
-=======
   const cache = useCellMeasurerCache(filteredList)
->>>>>>> e96f1fce
 
   const showDetails = (item: any) => {
     setIsDetailsModalActive(true)
@@ -113,44 +82,8 @@
       // @ts-ignore
       _list.current.scrollToRow(activeIndex)
     }
-<<<<<<< HEAD
-  }, [time]);
-
-  const onMouseLeave = () => {
-    removePause();
-  };
-
-  React.useMemo(() => {
-    const filterRE = getRE(filter, 'i');
-    let list = props.list;
-
-    list = list.filter(
-      ({ name, source }: any) =>
-        (!!filter ? filterRE.test(name) : true) && (activeTab === ALL || activeTab === source)
-    );
-
-    setFilteredList(list);
-  }, [filter, activeTab]);
-
-  const tabs = useMemo(() => {
-    return TABS.filter(({ key }) => key === ALL || list.some(({ source }: any) => key === source));
-  }, []);
-
-  const cache = new CellMeasurerCache({
-    fixedWidth: true,
-    keyMapper: (index: number) => filteredList[index],
-  });
-
-  const showDetails = (item: any) => {
-    clearTimeout(timeOut);
-    showModal(<StackEventModal event={item} />, { right: true, onClose: removePause });
-    devTools.update(INDEX_KEY, { index: filteredList.indexOf(item) });
-    setPauseSync(true);
-  };
-=======
   }, [ activeIndex ])
 
->>>>>>> e96f1fce
 
   const _rowRenderer = ({ index, key, parent, style }: any) => {
     const item = filteredList[index];
