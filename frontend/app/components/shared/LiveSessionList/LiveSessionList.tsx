import React, { Fragment, useEffect } from 'react';
import { connect } from 'react-redux';
import { NoContent, Loader, Pagination, Button } from 'UI';
import { List } from 'immutable';
import SessionItem from 'Shared/SessionItem';
import withPermissions from 'HOCs/withPermissions';
import { KEYS } from 'Types/filter/customFilter';
import { applyFilter } from 'Duck/liveSearch';
import { FilterKey } from 'App/types/filter/filterType';
import { addFilterByKeyAndValue, updateCurrentPage } from 'Duck/liveSearch';
import Select from 'Shared/Select';
import SortOrderButton from 'Shared/SortOrderButton';
import { capitalize } from 'App/utils';
import LiveSessionReloadButton from 'Shared/LiveSessionReloadButton';
import cn from 'classnames';
import AnimatedSVG, { ICONS } from 'Shared/AnimatedSVG/AnimatedSVG';
import { numberWithCommas } from 'App/utils';

const AUTOREFRESH_INTERVAL = 0.5 * 60 * 1000;
const PER_PAGE = 10;

interface Props {
    loading: boolean;
    metaListLoading: boolean;
    list: List<any>;
    // fetchLiveList: () => Promise<void>,
    applyFilter: (filter: any) => void;
    filter: any;
    // addAttribute: (obj: any) => void,
    addFilterByKeyAndValue: (key: FilterKey, value: string) => void;
    updateCurrentPage: (page: number) => void;
    currentPage: number;
    totla: number;
    metaList: any;
    sort: any;
    total: number;
}

function LiveSessionList(props: Props) {
    const { loading, metaListLoading, filter, list, currentPage, total, metaList = [], sort } = props;
    var timeoutId: any;
    const { filters } = filter;
    const hasUserFilter = filters.map((i: any) => i.key).includes(KEYS.USERID);
    const sortOptions = [{ label: 'Newest', value: 'timestamp' }].concat(
        metaList
            .map((i: any) => ({
                label: capitalize(i),
                value: i,
            }))
            .toJS()
    );

    useEffect(() => {
        if (metaListLoading) return;
        const _filter = { ...filter };
        if (sortOptions[1] && !filter.sort) {
            _filter.sort = sortOptions[1].value;
        }
        props.applyFilter(_filter);
        timeout();
        return () => {
            clearTimeout(timeoutId);
        };
    }, [metaListLoading]);

    const onUserClick = (userId: string, userAnonymousId: string) => {
        if (userId) {
            props.addFilterByKeyAndValue(FilterKey.USERID, userId);
        } else {
            props.addFilterByKeyAndValue(FilterKey.USERANONYMOUSID, userAnonymousId);
        }
    };

    const onSortChange = ({ value }: any) => {
        props.applyFilter({ sort: value.value });
    };

    const timeout = () => {
        timeoutId = setTimeout(() => {
            props.applyFilter({ ...filter });
            timeout();
        }, AUTOREFRESH_INTERVAL);
    };

    return (
        <div>
            <div className="bg-white p-3 rounded border">
                <div className="flex mb-6 justify-between items-center">
                    <div className="flex items-baseline">
                        <h3 className="text-2xl capitalize">
                            <span>Live Sessions</span>
                            <span className="ml-2 font-normal color-gray-medium">{numberWithCommas(total)}</span>
                        </h3>

                        <LiveSessionReloadButton onClick={() => props.applyFilter({ ...filter })} />
                    </div>
                    <div className="flex items-center">
                        <div className="flex items-center ml-6">
                            <span className="mr-2 color-gray-medium">Sort By</span>
                            <div className={cn('flex items-center', { disabled: sortOptions.length === 0 })}>
                                <Select
                                    plain
                                    right
                                    options={sortOptions}
                                    onChange={onSortChange}
                                    value={sortOptions.find((i: any) => i.value === filter.sort) || sortOptions[0]}
                                />
                                <div className="mx-2" />
                                <SortOrderButton onChange={(state: any) => props.applyFilter({ order: state })} sortOrder={filter.order} />
                            </div>
                        </div>
                    </div>
                </div>
                <Loader loading={loading}>
                    <NoContent
                        title={
                            <div className="flex items-center justify-center flex-col">
                                <AnimatedSVG name={ICONS.NO_LIVE_SESSIONS} size={170} />
                                <div className="mt-2" />
                                <div className="text-center text-gray-600">No live sessions found.</div>
                            </div>
                        }
                        subtext={
                            <div className="text-center flex justify-center items-center flex-col">
                                <span>
                                    Assist allows you to support your users through live screen viewing and audio/video calls.{' '}
                                    <a target="_blank" className="link" href="https://docs.openreplay.com/plugins/assist">
                                        {'Learn More'}
                                    </a>
                                </span>

                                <Button variant="text-primary" className="mt-4" icon="sync-alt" onClick={() => props.applyFilter({ ...filter })}>
                                    Refresh
                                </Button>
                            </div>
                        }
                        // image={<img src="/assets/img/live-sessions.png" style={{ width: '70%', marginBottom: '30px' }} />}
                        show={!loading && list.size === 0}
                    >
                        <div>
                            {list.map((session) => (
                                <>
                                    <SessionItem
                                        key={session.sessionId}
                                        session={session}
                                        live
                                        hasUserFilter={hasUserFilter}
                                        onUserClick={onUserClick}
                                        metaList={metaList}
                                    />
                                    <div className="border-b" />
                                </>
                            ))}
                        </div>

                        <div className={cn('w-full flex items-center justify-center py-6', { disabled: loading })}>
                            <Pagination
                                page={currentPage}
                                totalPages={Math.ceil(total / PER_PAGE)}
                                onPageChange={(page: any) => props.updateCurrentPage(page)}
                                limit={PER_PAGE}
                                debounceRequest={500}
                            />
                        </div>
                    </NoContent>
                </Loader>
<<<<<<< HEAD
=======

                <div className={cn('w-full flex items-center justify-center py-6', { disabled: loading })}>
                    <Pagination
                        page={currentPage}
                        totalPages={Math.ceil(total / PER_PAGE)}
                        onPageChange={(page: any) => props.updateCurrentPage(page)}
                        limit={PER_PAGE}
                        debounceRequest={500}
                    />
                </div>
>>>>>>> fce2776e
            </div>
        </div>
    );
}

export default withPermissions(['ASSIST_LIVE'])(
    connect(
        (state: any) => ({
            list: state.getIn(['liveSearch', 'list']),
            loading: state.getIn(['liveSearch', 'fetchList', 'loading']),
            metaListLoading: state.getIn(['customFields', 'fetchRequest', 'loading']),
            filter: state.getIn(['liveSearch', 'instance']),
            total: state.getIn(['liveSearch', 'total']),
            currentPage: state.getIn(['liveSearch', 'currentPage']),
            metaList: state.getIn(['customFields', 'list']).map((i: any) => i.key),
            sort: state.getIn(['liveSearch', 'sort']),
        }),
        {
            applyFilter,
            addFilterByKeyAndValue,
            updateCurrentPage,
        }
    )(LiveSessionList)
);<|MERGE_RESOLUTION|>--- conflicted
+++ resolved
@@ -164,19 +164,6 @@
                         </div>
                     </NoContent>
                 </Loader>
-<<<<<<< HEAD
-=======
-
-                <div className={cn('w-full flex items-center justify-center py-6', { disabled: loading })}>
-                    <Pagination
-                        page={currentPage}
-                        totalPages={Math.ceil(total / PER_PAGE)}
-                        onPageChange={(page: any) => props.updateCurrentPage(page)}
-                        limit={PER_PAGE}
-                        debounceRequest={500}
-                    />
-                </div>
->>>>>>> fce2776e
             </div>
         </div>
     );
