--- conflicted
+++ resolved
@@ -122,19 +122,6 @@
     timeoutSeconds: 10
 
 
-<<<<<<< HEAD
-persistence:
-  # Spec of spec.template.spec.containers[*].volumeMounts
-  mounts:
-  - mountPath: /mnt/efs
-    name: datadir
-  # Spec of spec.template.spec.volumes
-  volumes:
-  - hostPath:
-      path: /openreplay/storage/nfs
-      type: DirectoryOrCreate
-    name: datadir
-=======
 persistence: {}
   # # Spec of spec.template.spec.containers[*].volumeMounts
   # mounts:
@@ -144,5 +131,4 @@
   # volumes:
   # - name: kafka-ssl
   #   secret:
-  #     secretName: kafka-ssl
->>>>>>> fce2776e
+  #     secretName: kafka-ssl