--- conflicted
+++ resolved
@@ -118,11 +118,9 @@
     vaultBucket: "vault-data"
     # This is only for enterpriseEdition
     quickwitBucket: "quickwit"
-<<<<<<< HEAD
-=======
-    # If you're using minio, make sure these variables
-    # are the same as minio.global.minio.accesskey and secretKey
->>>>>>> 576c06f0
+    # if you're using one node installation, where
+    # you're using local s3, make sure these variables
+    # are same as minio.global.minio.accesskey and  secretKey
     accessKey: "changeMeMinioAccessKey"
     secretKey: "changeMeMinioPassword"
   email:
